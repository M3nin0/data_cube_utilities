--- conflicted
+++ resolved
@@ -17,34 +17,16 @@
 ###### Time FUNCTIONS #################################
 
 
-<<<<<<< HEAD
-def _n64_to_int(n64):
-    """Convert Numpy 64 -bit timestamps to integer timestamps. Units in seconds."""
-
-    b = n64.astype(object)
-    return int(b / 1000000000)
-
-
-def _n64_to_datetime(n64):
-    """Convert Numpy 64 bit timestamps to datetime objects. Units in seconds"""
-=======
 def _n64_to_datetime(n64):
     """Convert Numpy 64 bit timestamps to datetime objects. Units in seconds"""
     return datetime.utcfromtimestamp(n64.tolist() / 1e9)
->>>>>>> 5f1a4966
 
 
 ###### Per Pixel FUNCTIONS ############################
 
 
-<<<<<<< HEAD
-def _to_datetime(t):
-    """Unit conversion from days to datetime"""
-    return datetime.fromtimestamp(t * 60 * 60 * 24)
-=======
 def _run_ccd_on_pixel(ds):
     """Performs CCD on a 1x1xn dataset. Returns CCD results.
->>>>>>> 5f1a4966
 
     Creates a CCD result from a 1x1xn dimensioned dataset. Flattens all bands to perform analysis. Inputs allows for missing bands. cf_mask is required.
 
@@ -54,20 +36,6 @@
     Returns:
         The result of ccd.detect
 
-<<<<<<< HEAD
-def _run_ccd_on_pixel(ds):
-    """Performs CCD on a 1x1xn dataset. Returns CCD results.
-
-    Creates a CCD result from a 1x1xn dimensioned dataset. Flattens all bands to perform analysis. Inputs allows for missing bands. cf_mask is required.
-
-    Args:
-        ds: xArray dataset with dimensions 1x1xn with any number of SR bands, cf_mask required.
-
-    Returns:
-        The result of ccd.detect
-
-=======
->>>>>>> 5f1a4966
     """
     if 'time' not in ds.dims:
         raise Exception("You're missing time dims!")
@@ -104,11 +72,7 @@
     Returns:
         An xarray dataset with a 1 in all indices where change was detected by ccd.
     """
-<<<<<<< HEAD
-    start_times = [_to_datetime(model.start_day) for model in results['change_models']]
-=======
     start_times = [datetime.fromordinal(model.start_day) for model in results['change_models']]
->>>>>>> 5f1a4966
 
     intermediate_product = model_dataset.sel(time=start_times, method='nearest')
 
@@ -313,7 +277,6 @@
 
 def destroy_thread_pool(pool):
     """Destroys a thread pool
-<<<<<<< HEAD
 
     Destroys a thread pool created with generate_thread_pool
 
@@ -322,16 +285,6 @@
 
     """
 
-=======
-
-    Destroys a thread pool created with generate_thread_pool
-
-    Args:
-        pool: a multiprocessing pool
-
-    """
-
->>>>>>> 5f1a4966
     pool.close()
     pool.join()
 
