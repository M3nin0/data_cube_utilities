# Copyright 2016 United States Government as represented by the Administrator
# of the National Aeronautics and Space Administration. All Rights Reserved.
#
# Portion of this code is Copyright Geoscience Australia, Licensed under the
# Apache License, Version 2.0 (the "License"); you may not use this file
# except in compliance with the License. You may obtain a copy of the License
# at
#
#    http://www.apache.org/licenses/LICENSE-2.0
#
# The CEOS 2 platform is licensed under the Apache License, Version 2.0 (the
# "License"); you may not use this file except in compliance with the License.
# You may obtain a copy of the License at
# http://www.apache.org/licenses/LICENSE-2.0.
#
# Unless required by applicable law or agreed to in writing, software
# distributed under the License is distributed on an "AS IS" BASIS, WITHOUT
# WARRANTIES OR CONDITIONS OF ANY KIND, either express or implied. See the
# License for the specific language governing permissions and limitations
# under the License.

import gdal, osr
import numpy as np
import xarray as xr
import collections
import os
import math
import datetime
import shutil
import uuid
import rasterio

def check_for_float(array):
    """
    Check if a NumPy array-like contains floats.

    Parameters
    ----------
    array : numpy.ndarray or convertible
        The array to check.
    """
    try:
        return array.dtype.kind == 'f'
    except AttributeError:
        # in case it's not a numpy array it will probably have no dtype.
        return np.asarray(array).dtype.kind in numerical_dtype_kinds

def create_cfmask_clean_mask(cfmask):
    """
    Description:
      Create a clean mask for clear land/water pixels,
      i.e. mask out shadow, snow, cloud, and no data
    -----
    Input:
      cfmask (xarray) - cf_mask from the ledaps products
    Output:
      clean_mask (boolean numpy array) - clear land/water mask
    """

    #########################
    # cfmask values:        #
    #   0 - clear           #
    #   1 - water           #
    #   2 - cloud shadow    #
    #   3 - snow            #
    #   4 - cloud           #
    #   255 - fill          #
    #########################

    clean_mask = (cfmask == 0) | (cfmask == 1)
    return clean_mask.values

def create_default_clean_mask(dataset_in):
    """
    Description:
        Creates a data mask that masks nothing.
    -----
    Inputs:
        dataset_in (xarray.Dataset) - dataset retrieved from the Data Cube.
    Throws:
        ValueError - if dataset_in is an empty xarray.Dataset.
    """
    data_vars = dataset_in.data_vars
    if len(data_vars) != 0:
        first_data_var = next(iter(data_vars))
        clean_mask = np.ones(dataset_in[first_data_var].shape).astype(np.bool)
        return clean_mask
    else:
        raise ValueError('`dataset_in` has no data!')

def get_spatial_ref(crs):
    """
    Description:
      Get the spatial reference of a given crs
    -----
    Input:
      crs (datacube.model.CRS) - Example: CRS('EPSG:4326')
    Output:
      ref (str) - spatial reference of given crs
    """

    crs_str = str(crs)
    epsg_code = int(crs_str.split(':')[1])
    ref = osr.SpatialReference()
    ref.ImportFromEPSG(epsg_code)
    return str(ref)


def get_spatial_ref(crs):
    """
    Description:
      Get the spatial reference of a given crs
    -----
    Input:
      crs (datacube.model.CRS) - Example: CRS('EPSG:4326')
    Output:
      ref (str) - spatial reference of given crs
    """

    crs_str = str(crs)
    epsg_code = int(crs_str.split(':')[1])
    ref = osr.SpatialReference()
    ref.ImportFromEPSG(epsg_code)
    return str(ref)


def perform_timeseries_analysis(dataset_in, band_name, intermediate_product=None, no_data=-9999, operation="mean"):
    """
    Description:

    -----
    Input:
      dataset_in (xarray.DataSet) - dataset with one variable to perform timeseries on
      band_name: name of the band to create stats for.
      intermediate_product: result of this function for previous data, to be combined here
    Output:
      dataset_out (xarray.DataSet) - dataset containing
        variables: normalized_data, total_data, total_clean
    """

    assert operation in ['mean', 'max', 'min'], "Please enter a valid operation."

    data = dataset_in[band_name]
    data = data.where(data != no_data)

    processed_data_sum = data.sum('time')

    clean_data = data.notnull()

    clean_data_sum = clean_data.astype('bool').sum('time')

    dataset_out = None
    if intermediate_product is None:
        processed_data_normalized = processed_data_sum / clean_data_sum
        dataset_out = xr.Dataset(
            {
                'normalized_data': processed_data_normalized,
                'min': data.min(dim='time'),
                'max': data.max(dim='time'),
                'total_data': processed_data_sum,
                'total_clean': clean_data_sum
            },
            coords={'latitude': dataset_in.latitude,
                    'longitude': dataset_in.longitude})
    else:
        dataset_out = intermediate_product
        dataset_out['total_data'] += processed_data_sum
        dataset_out['total_clean'] += clean_data_sum
        dataset_out['normalized_data'] = dataset_out['total_data'] / dataset_out['total_clean']
        dataset_out['min'] = xr.concat([dataset_out['min'], data.min(dim='time')], dim='time').min(dim='time')
        dataset_out['max'] = xr.concat([dataset_out['max'], data.max(dim='time')], dim='time').max(dim='time')

    nan_to_num(dataset_out, 0)

    return dataset_out


def nan_to_num(dataset, number):
    for key in list(dataset.data_vars):
        dataset[key].values[np.isnan(dataset[key].values)] = number


def clear_attrs(dataset):
    """Clear out all attributes on an xarray dataset to write to disk."""
    dataset.attrs = collections.OrderedDict()
    for band in dataset:
        dataset[band].attrs = collections.OrderedDict()


def create_bit_mask(data_array, valid_bits, no_data=-9999):
    """Create a boolean bit mask from a list of valid bits

    Args:
        data_array: xarray data array to extract bit information for.
        valid_bits: array of ints representing what bits should be considered valid.
        no_data: no_data value for the data array.

    Returns:
        Boolean mask signifying valid data.

    """
    assert isinstance(valid_bits, list) and isinstance(valid_bits[0], int), "Valid bits must be a list of integer bits"
    #do bitwise and on valid mask - all zeros means no intersection e.g. invalid else return a truthy value?
    valid_mask = sum([1 << valid_bit for valid_bit in valid_bits])
    clean_mask = (data_array & valid_mask).astype('bool')
    return clean_mask.values


def add_timestamp_data_to_xr(dataset):
    """Add timestamp data to an xarray dataset using the time dimension.

    Adds both a timestamp and a human readable date int to a dataset - int32 format required.
    modifies the dataset in place.
    """
    dims_data_var = list(dataset.data_vars)[0]

    timestamp_data = np.full(dataset[dims_data_var].values.shape, 0, dtype="int32")
    date_data = np.full(dataset[dims_data_var].values.shape, 0, dtype="int32")

    for index, acq_date in enumerate(dataset.time.values.astype('M8[ms]').tolist()):
        timestamp_data[index::] = acq_date.timestamp()
        date_data[index::] = int(acq_date.strftime("%Y%m%d"))
    dataset['timestamp'] = xr.DataArray(
        timestamp_data,
        dims=('time', 'latitude', 'longitude'),
        coords={'latitude': dataset.latitude,
                'longitude': dataset.longitude,
                'time': dataset.time})
    dataset['date'] = xr.DataArray(
        date_data,
        dims=('time', 'latitude', 'longitude'),
        coords={'latitude': dataset.latitude,
                'longitude': dataset.longitude,
                'time': dataset.time})


def write_geotiff_from_xr(tif_path, dataset, bands, no_data=-9999, crs="EPSG:4326"):
    """Write a geotiff from an xarray dataset.

    Args:
        tif_path: path for the tif to be written to.
        dataset: xarray dataset
        bands: list of strings representing the bands in the order they should be written
<<<<<<< HEAD
        no_data: no_data value for the dataset
=======
        no_data: nodata value for the dataset
>>>>>>> 31614c8c
        crs: requested crs.

    """
    assert isinstance(bands, list), "Bands must a list of strings"
    assert len(bands) > 0 and isinstance(bands[0], str), "You must supply at least one band."
    with rasterio.open(
            tif_path,
            'w',
            driver='GTiff',
            height=dataset.dims['latitude'],
            width=dataset.dims['longitude'],
            count=len(bands),
            dtype=dataset[bands[0]].dtype,#str(dataset[bands[0]].dtype),
            crs=crs,
            transform=_get_transform_from_xr(dataset),
            nodata=no_data) as dst:
        for index, band in enumerate(bands):
            dst.write(dataset[band].values, index + 1)
        dst.close()


<<<<<<< HEAD
def write_png_from_xr(png_path,
                      dataset,
                      bands,
                      png_filled_path=None,
                      fill_color='red',
                      scale=None,
                      low_res=False,
                      no_data=-9999,
                      crs="EPSG:4326"):
=======
def write_png_from_xr(png_path, dataset, bands, png_filled_path=None, fill_color='red', scale=None, low_res=False,
                      no_data=-9999, crs="EPSG:4326"):
>>>>>>> 31614c8c
    """Write a rgb png from an xarray dataset.

    Args:
        png_path: path for the png to be written to.
        dataset: dataset to use for the png creation.
        bands: a list of three strings representing the bands and their order
        png_filled_path: optional png with no_data values filled
        fill_color: color to use as the no_data fill
        scale: desired scale - tuple like (0, 4000) for the upper and lower bounds

    """
    assert isinstance(bands, list), "Bands must a list of strings"
    assert len(bands) == 3 and isinstance(bands[0], str), "You must supply three string bands for a PNG."
    
    tif_path = os.path.join(os.path.dirname(png_path), str(uuid.uuid4()) + ".png")
    write_geotiff_from_xr(tif_path, dataset, bands, no_data=no_data, crs=crs)
<<<<<<< HEAD
    
=======

>>>>>>> 31614c8c
    scale_string = ""
    if scale is not None and len(scale) == 2:
        scale_string = "-scale {} {} 0 255".format(scale[0], scale[1])
    elif scale is not None and len(scale) == 3:
        for index, scale_member in enumerate(scale):
            scale_string += " -scale_{} {} {} 0 255".format(index + 1, scale_member[0], scale_member[1])
    outsize_string = "-outsize 25% 25%" if low_res else ""
    cmd = "gdal_translate -ot Byte " + outsize_string + " " + scale_string + " -of PNG -b 1 -b 2 -b 3 " + tif_path + ' ' + png_path
    
    os.system(cmd)
    
    if png_filled_path is not None and fill_color is not None:
        cmd = "convert -transparent \"#000000\" " + png_path + " " + png_path
        os.system(cmd)
        cmd = "convert " + png_path + " -background " + \
            fill_color + " -alpha remove " + png_filled_path
        os.system(cmd)
    
    os.remove(tif_path)


<<<<<<< HEAD
def write_single_band_png_from_xr(png_path,
                                  dataset,
                                  band,
                                  color_scale=None,
                                  fill_color=None,
                                  interpolate=True,
                                  no_data=-9999,
                                  crs="EPSG:4326"):
    """Write a pseudocolor png from an xarray dataset.  
=======
def write_single_band_png_from_xr(png_path, dataset, band, color_scale=None, fill_color=None, interpolate=True,
                                  no_data=-9999, crs="EPSG:4326"):
    """Write a pseudocolor png from an xarray dataset.

>>>>>>> 31614c8c
    Args:
        png_path: path for the png to be written to.
        dataset: dataset to use for the png creation.
        band: The band to write to a png
        png_filled_path: optional png with no_data values filled
        fill_color: color to use as the no_data fill
        color_scale: path to a color scale compatible with gdal.

    """
    assert os.path.exists(color_scale), "Color scale must be a path to a text file containing a gdal compatible scale."
    assert isinstance(band, str), "Band must be a string."
    
    tif_path = os.path.join(os.path.dirname(png_path), str(uuid.uuid4()) + ".png")
    write_geotiff_from_xr(tif_path, dataset, [band], no_data=no_data, crs=crs)
<<<<<<< HEAD
    
    interpolation_settings = "-nearest_color_entry" if not interpolate else ""
    
    cmd = "gdaldem color-relief -of PNG " + interpolation_settings + " -b 1 " + tif_path + " " + \
=======

    cmd = "gdaldem color-relief -of PNG -b 1 " + tif_path + " " + \
>>>>>>> 31614c8c
        color_scale + " " + png_path
    os.system(cmd)
    
    if fill_color is not None:
        cmd = "convert -transparent \"#FFFFFF\" " + \
            png_path + " " + png_path
        os.system(cmd)
        if fill_color is not None and fill_color != "transparent":
            cmd = "convert " + png_path + " -background " + \
                fill_color + " -alpha remove " + png_path
            os.system(cmd)
    
    os.remove(tif_path)

def _get_transform_from_xr(dataset):
    """Create a geotransform from an xarray dataset.
    """

    from rasterio.transform import from_bounds
    geotransform = from_bounds(dataset.longitude[0], dataset.latitude[-1], dataset.longitude[-1], dataset.latitude[0],
                               len(dataset.longitude), len(dataset.latitude))
    return geotransform


# Break the list l into n sized chunks.
def chunks(l, n):
    for i in range(0, len(l), n):
        yield l[i:i + n]<|MERGE_RESOLUTION|>--- conflicted
+++ resolved
@@ -241,11 +241,7 @@
         tif_path: path for the tif to be written to.
         dataset: xarray dataset
         bands: list of strings representing the bands in the order they should be written
-<<<<<<< HEAD
-        no_data: no_data value for the dataset
-=======
         no_data: nodata value for the dataset
->>>>>>> 31614c8c
         crs: requested crs.
 
     """
@@ -267,20 +263,8 @@
         dst.close()
 
 
-<<<<<<< HEAD
-def write_png_from_xr(png_path,
-                      dataset,
-                      bands,
-                      png_filled_path=None,
-                      fill_color='red',
-                      scale=None,
-                      low_res=False,
-                      no_data=-9999,
-                      crs="EPSG:4326"):
-=======
 def write_png_from_xr(png_path, dataset, bands, png_filled_path=None, fill_color='red', scale=None, low_res=False,
                       no_data=-9999, crs="EPSG:4326"):
->>>>>>> 31614c8c
     """Write a rgb png from an xarray dataset.
 
     Args:
@@ -297,11 +281,7 @@
     
     tif_path = os.path.join(os.path.dirname(png_path), str(uuid.uuid4()) + ".png")
     write_geotiff_from_xr(tif_path, dataset, bands, no_data=no_data, crs=crs)
-<<<<<<< HEAD
-    
-=======
-
->>>>>>> 31614c8c
+
     scale_string = ""
     if scale is not None and len(scale) == 2:
         scale_string = "-scale {} {} 0 255".format(scale[0], scale[1])
@@ -323,22 +303,10 @@
     os.remove(tif_path)
 
 
-<<<<<<< HEAD
-def write_single_band_png_from_xr(png_path,
-                                  dataset,
-                                  band,
-                                  color_scale=None,
-                                  fill_color=None,
-                                  interpolate=True,
-                                  no_data=-9999,
-                                  crs="EPSG:4326"):
-    """Write a pseudocolor png from an xarray dataset.  
-=======
 def write_single_band_png_from_xr(png_path, dataset, band, color_scale=None, fill_color=None, interpolate=True,
                                   no_data=-9999, crs="EPSG:4326"):
     """Write a pseudocolor png from an xarray dataset.
 
->>>>>>> 31614c8c
     Args:
         png_path: path for the png to be written to.
         dataset: dataset to use for the png creation.
@@ -353,15 +321,8 @@
     
     tif_path = os.path.join(os.path.dirname(png_path), str(uuid.uuid4()) + ".png")
     write_geotiff_from_xr(tif_path, dataset, [band], no_data=no_data, crs=crs)
-<<<<<<< HEAD
-    
-    interpolation_settings = "-nearest_color_entry" if not interpolate else ""
-    
-    cmd = "gdaldem color-relief -of PNG " + interpolation_settings + " -b 1 " + tif_path + " " + \
-=======
 
     cmd = "gdaldem color-relief -of PNG -b 1 " + tif_path + " " + \
->>>>>>> 31614c8c
         color_scale + " " + png_path
     os.system(cmd)
     
