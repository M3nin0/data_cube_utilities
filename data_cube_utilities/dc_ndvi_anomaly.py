<<<<<<< HEAD
from .dc_water_classifier import wofs_classify
import xarray as xr
import numpy as np

def NDVI(dataset):#, normalize=True):
    """
    Computes the Normalized Difference Vegetation Index for an `xarray.Dataset`.
    Values should be in the range [-1,1] for valid LANDSAT data (nir and red are positive).
    
    Parameters
    ----------
    dataset: xarray.Dataset
        An `xarray.Dataset` that must contain 'nir' and 'red' `DataArrays`.
    normalize: bool
        Whether or not to normalize to the range [0,1].
    
    Returns
    -------
    ndvi: xarray.DataArray
        An `xarray.DataArray` with the same shape as `dataset` - the same coordinates in 
        the same order.
    """
    ndvi = (dataset.nir - dataset.red) / (dataset.nir + dataset.red)
    # if normalize:
    #     ndvi_min, ndvi_max = ndvi.min(), ndvi.max()
    #     ndvi = (ndvi - ndvi_min)/(ndvi_max - ndvi_min)
    return ndvi

def compute_ndvi_anomaly(baseline_data,
                         scene_data,
                         baseline_clear_mask=None,
                         selected_scene_clear_mask=None,
                         no_data=-9999):
    """Compute the scene+baseline median ndvi values and the difference

    Args:
        basleine_data: xarray dataset with dims lat, lon, t
        scene_data: xarray dataset with dims lat, lon - should be mosaicked already.
        baseline_clear_mask: boolean mask signifying clear pixels for the baseline data
        selected_scene_clear_mask: boolean mask signifying lcear pixels for the baseline data
        no_data: nodata value for the datasets

    Returns:
        xarray dataset with scene_ndvi, baseline_ndvi(median), ndvi_difference, and ndvi_percentage_change.
    """

    assert selected_scene_clear_mask is not None and baseline_clear_mask is not None, "Both the selected scene and baseline data must have associated clear mask data."

    #cloud filter + nan out all nodata.
    baseline_data = baseline_data.where((baseline_data != no_data) & baseline_clear_mask)

    baseline_ndvi = (baseline_data.nir - baseline_data.red) / (baseline_data.nir + baseline_data.red)
    median_ndvi = baseline_ndvi.median('time')

    #scene should already be mosaicked.
    water_class = wofs_classify(scene_data, clean_mask=selected_scene_clear_mask, mosaic=True).wofs
    scene_cleaned = scene_data.copy(deep=True).where((scene_data != no_data) & (water_class == 0))
    scene_ndvi = (scene_cleaned.nir - scene_cleaned.red) / (scene_cleaned.nir + scene_cleaned.red)

    ndvi_difference = scene_ndvi - median_ndvi
    ndvi_percentage_change = (scene_ndvi - median_ndvi) / median_ndvi

    #convert to conventional nodata vals.
    scene_ndvi.values[~np.isfinite(scene_ndvi.values)] = no_data
    ndvi_difference.values[~np.isfinite(ndvi_difference.values)] = no_data
    ndvi_percentage_change.values[~np.isfinite(ndvi_percentage_change.values)] = no_data

    scene_ndvi_dataset = xr.Dataset(
        {
            'scene_ndvi': scene_ndvi,
            'baseline_ndvi': median_ndvi,
            'ndvi_difference': ndvi_difference,
            'ndvi_percentage_change': ndvi_percentage_change
        },
        coords={'latitude': scene_data.latitude,
                'longitude': scene_data.longitude})

    return scene_ndvi_dataset
=======
from .dc_water_classifier import wofs_classify
import xarray as xr
import numpy as np

def NDVI(dataset, normalize=False):
    """
    Computes the Normalized Difference Vegetation Index for an `xarray.Dataset`.
    Values should be in the range [-1,1] for valid LANDSAT data (nir and red are positive).
    
    Parameters
    ----------
    dataset: xarray.Dataset
        An `xarray.Dataset` that must contain 'nir' and 'red' `DataArrays`.
    normalize: bool
        Whether or not to normalize to the range [0,1].
    
    Returns
    -------
    ndvi: xarray.DataArray
        An `xarray.DataArray` with the same shape as `dataset` - the same coordinates in 
        the same order.
    """
    ndvi = (dataset.nir - dataset.red) / (dataset.nir + dataset.red)
    if normalize:
        ndvi = (ndvi - ndvi.min())/(ndvi.max() - ndvi.min())
    return ndvi

def compute_ndvi_anomaly(baseline_data,
                         scene_data,
                         baseline_clear_mask=None,
                         selected_scene_clear_mask=None,
                         no_data=-9999):
    """Compute the scene+baseline median ndvi values and the difference

    Args:
        basleine_data: xarray dataset with dims lat, lon, t
        scene_data: xarray dataset with dims lat, lon - should be mosaicked already.
        baseline_clear_mask: boolean mask signifying clear pixels for the baseline data
        selected_scene_clear_mask: boolean mask signifying lcear pixels for the baseline data
        no_data: nodata value for the datasets

    Returns:
        xarray dataset with scene_ndvi, baseline_ndvi(median), ndvi_difference, and ndvi_percentage_change.
    """

    assert selected_scene_clear_mask is not None and baseline_clear_mask is not None, "Both the selected scene and baseline data must have associated clear mask data."

    #cloud filter + nan out all nodata.
    baseline_data = baseline_data.where((baseline_data != no_data) & baseline_clear_mask)

    baseline_ndvi = (baseline_data.nir - baseline_data.red) / (baseline_data.nir + baseline_data.red)
    median_ndvi = baseline_ndvi.median('time')

    #scene should already be mosaicked.
    water_class = wofs_classify(scene_data, clean_mask=selected_scene_clear_mask, mosaic=True).wofs
    scene_cleaned = scene_data.copy(deep=True).where((scene_data != no_data) & (water_class == 0))
    scene_ndvi = (scene_cleaned.nir - scene_cleaned.red) / (scene_cleaned.nir + scene_cleaned.red)

    ndvi_difference = scene_ndvi - median_ndvi
    ndvi_percentage_change = (scene_ndvi - median_ndvi) / median_ndvi

    #convert to conventional nodata vals.
    scene_ndvi.values[~np.isfinite(scene_ndvi.values)] = no_data
    ndvi_difference.values[~np.isfinite(ndvi_difference.values)] = no_data
    ndvi_percentage_change.values[~np.isfinite(ndvi_percentage_change.values)] = no_data

    scene_ndvi_dataset = xr.Dataset(
        {
            'scene_ndvi': scene_ndvi,
            'baseline_ndvi': median_ndvi,
            'ndvi_difference': ndvi_difference,
            'ndvi_percentage_change': ndvi_percentage_change
        },
        coords={'latitude': scene_data.latitude,
                'longitude': scene_data.longitude})

    return scene_ndvi_dataset
>>>>>>> d8bfca96
<|MERGE_RESOLUTION|>--- conflicted
+++ resolved
@@ -1,83 +1,3 @@
-<<<<<<< HEAD
-from .dc_water_classifier import wofs_classify
-import xarray as xr
-import numpy as np
-
-def NDVI(dataset):#, normalize=True):
-    """
-    Computes the Normalized Difference Vegetation Index for an `xarray.Dataset`.
-    Values should be in the range [-1,1] for valid LANDSAT data (nir and red are positive).
-    
-    Parameters
-    ----------
-    dataset: xarray.Dataset
-        An `xarray.Dataset` that must contain 'nir' and 'red' `DataArrays`.
-    normalize: bool
-        Whether or not to normalize to the range [0,1].
-    
-    Returns
-    -------
-    ndvi: xarray.DataArray
-        An `xarray.DataArray` with the same shape as `dataset` - the same coordinates in 
-        the same order.
-    """
-    ndvi = (dataset.nir - dataset.red) / (dataset.nir + dataset.red)
-    # if normalize:
-    #     ndvi_min, ndvi_max = ndvi.min(), ndvi.max()
-    #     ndvi = (ndvi - ndvi_min)/(ndvi_max - ndvi_min)
-    return ndvi
-
-def compute_ndvi_anomaly(baseline_data,
-                         scene_data,
-                         baseline_clear_mask=None,
-                         selected_scene_clear_mask=None,
-                         no_data=-9999):
-    """Compute the scene+baseline median ndvi values and the difference
-
-    Args:
-        basleine_data: xarray dataset with dims lat, lon, t
-        scene_data: xarray dataset with dims lat, lon - should be mosaicked already.
-        baseline_clear_mask: boolean mask signifying clear pixels for the baseline data
-        selected_scene_clear_mask: boolean mask signifying lcear pixels for the baseline data
-        no_data: nodata value for the datasets
-
-    Returns:
-        xarray dataset with scene_ndvi, baseline_ndvi(median), ndvi_difference, and ndvi_percentage_change.
-    """
-
-    assert selected_scene_clear_mask is not None and baseline_clear_mask is not None, "Both the selected scene and baseline data must have associated clear mask data."
-
-    #cloud filter + nan out all nodata.
-    baseline_data = baseline_data.where((baseline_data != no_data) & baseline_clear_mask)
-
-    baseline_ndvi = (baseline_data.nir - baseline_data.red) / (baseline_data.nir + baseline_data.red)
-    median_ndvi = baseline_ndvi.median('time')
-
-    #scene should already be mosaicked.
-    water_class = wofs_classify(scene_data, clean_mask=selected_scene_clear_mask, mosaic=True).wofs
-    scene_cleaned = scene_data.copy(deep=True).where((scene_data != no_data) & (water_class == 0))
-    scene_ndvi = (scene_cleaned.nir - scene_cleaned.red) / (scene_cleaned.nir + scene_cleaned.red)
-
-    ndvi_difference = scene_ndvi - median_ndvi
-    ndvi_percentage_change = (scene_ndvi - median_ndvi) / median_ndvi
-
-    #convert to conventional nodata vals.
-    scene_ndvi.values[~np.isfinite(scene_ndvi.values)] = no_data
-    ndvi_difference.values[~np.isfinite(ndvi_difference.values)] = no_data
-    ndvi_percentage_change.values[~np.isfinite(ndvi_percentage_change.values)] = no_data
-
-    scene_ndvi_dataset = xr.Dataset(
-        {
-            'scene_ndvi': scene_ndvi,
-            'baseline_ndvi': median_ndvi,
-            'ndvi_difference': ndvi_difference,
-            'ndvi_percentage_change': ndvi_percentage_change
-        },
-        coords={'latitude': scene_data.latitude,
-                'longitude': scene_data.longitude})
-
-    return scene_ndvi_dataset
-=======
 from .dc_water_classifier import wofs_classify
 import xarray as xr
 import numpy as np
@@ -154,5 +74,4 @@
         coords={'latitude': scene_data.latitude,
                 'longitude': scene_data.longitude})
 
-    return scene_ndvi_dataset
->>>>>>> d8bfca96
+    return scene_ndvi_dataset