import matplotlib.pyplot as plt
from time import time
import numpy as np

from .plotter_utils import figure_ratio, xarray_set_axes_labels, retrieve_or_create_fig_ax

# Change the bands (RGB) here if you want other false color combinations
<<<<<<< HEAD
def rgb(dataset,
        at_index = 0,
        bands = ['red', 'green', 'blue'],
        paint_on_mask = [],
        max_possible = 3500,
        width = 10
       ):
    """
    Creates a figure showing an area, using three specified bands as the rgb componenets.

    Parameters
    ----------
    dataset: xarray.Dataset
        A Dataset containing latitude and longitude coordinates, in that order.
        Must contain the data variables specified in the `bands` parameter.
    bands: list-like
        A list-like containing 3 names of data variables in `dataset` to use as the red, green, and blue
        bands, respectively.
    max_possible: int
        The maximum valid value for relevant bands according to the platform used to retrieve the data in `dataset`.
        For example, for Landsat this is generally 10000.
    width: int
        The width of the figure in inches.
    """
    def aspect_ratio_helper(x,y, fixed_width = 20):
        width = fixed_width
        height = y * (fixed_width / x)
        return (width, height)
=======
def rgb(dataset, at_index=0, x_coord='longitude', y_coord='latitude',
        bands=['red', 'green', 'blue'], paint_on_mask = [],
        min_possible=0, max_possible=10000, use_data_min=False,
        use_data_max=False, min_inten=0.15, max_inten=1.0,
        width=10, fig=None, ax=None):
    """
    Creates a figure showing an area, using three specified bands as the rgb componenets.
>>>>>>> d8bfca96
    
    Parameters
    ----------
    dataset: xarray.Dataset
        A Dataset containing at least latitude and longitude coordinates and optionally time.
        The coordinate order should be time, latitude, and finally longitude.
        Must contain the data variables specified in the `bands` parameter.
    at_index: int
        The time index to show.
    x_coord, y_coord, time_coord: str
        Names of DataArrays in `dataset_in` to use as x, y, and time coordinates.
    bands: list-like
        A list-like containing 3 names of data variables in `dataset` to use as the red, green, and blue
        bands, respectively.
    min_possible, max_possible: int
        The minimum and maximum valid values for the selected bands according to
        the platform used to retrieve the data in `dataset`.
        For example, for Landsat these are generally 0 and 10000, respectively.
    use_data_min: bool
        Whether to use `min_possible` or the minimum among all selected bands
        as the band value which has a minimal intensity.
    use_data_max: bool
        Whether to use `max_possible` or the maximum among all selected bands
        as the band value which has a maximal intensity.
    min_inten, max_inten: float
        The min and max intensities for any band. These can be in range [0,1].
        These can be used to brighten or darken the image.
    width: int
        The width of the figure in inches.
    fig: matplotlib.figure.Figure
        The figure to use for the plot.
        If only `fig` is supplied, the Axes object used will be the first.
    ax: matplotlib.axes.Axes
        The axes to use for the plot.

    Returns
    -------
    fig, ax: matplotlib.figure.Figure, matplotlib.axes.Axes
        The figure and axes used for the plot.
    """
    ### < Dataset to RGB Format, needs float values between 0-1 
    rgb = np.stack([dataset[bands[0]],
                    dataset[bands[1]],
                    dataset[bands[2]]], axis = -1)
    # Interpolate values to be in the range [0,1] for creating the image.
    min_rgb = np.nanmin(rgb) if use_data_min else min_possible
    max_rgb = np.nanmax(rgb) if use_data_max else max_possible
    rgb = np.interp(rgb, (min_rgb, max_rgb), [min_inten,max_inten])
    rgb = rgb.astype(float)
    ### > 
    
    ### < takes a T/F mask, apply a color to T areas  
    for mask, color in paint_on_mask:        
        rgb[mask] = np.array(color)/ 255.0
    ### > 
<<<<<<< HEAD

    fig, ax = plt.subplots(figsize = aspect_ratio_helper(*rgb.shape[:2], fixed_width = width))

    lat_formatter = FuncFormatter(lambda x, pos: round(dataset.latitude.values[pos] ,4) )
    lon_formatter = FuncFormatter(lambda x, pos: round(dataset.longitude.values[pos],4) )
=======
    
    fig, ax = retrieve_or_create_fig_ax(fig, ax, figsize=figure_ratio(rgb.shape[:2], fixed_width = width))
>>>>>>> d8bfca96

    xarray_set_axes_labels(dataset, ax, x_coord, y_coord)
   
    if 'time' in dataset.dims:
        ax.imshow(rgb[at_index])
    else:
        ax.imshow(rgb)
    
    return fig, ax<|MERGE_RESOLUTION|>--- conflicted
+++ resolved
@@ -5,36 +5,6 @@
 from .plotter_utils import figure_ratio, xarray_set_axes_labels, retrieve_or_create_fig_ax
 
 # Change the bands (RGB) here if you want other false color combinations
-<<<<<<< HEAD
-def rgb(dataset,
-        at_index = 0,
-        bands = ['red', 'green', 'blue'],
-        paint_on_mask = [],
-        max_possible = 3500,
-        width = 10
-       ):
-    """
-    Creates a figure showing an area, using three specified bands as the rgb componenets.
-
-    Parameters
-    ----------
-    dataset: xarray.Dataset
-        A Dataset containing latitude and longitude coordinates, in that order.
-        Must contain the data variables specified in the `bands` parameter.
-    bands: list-like
-        A list-like containing 3 names of data variables in `dataset` to use as the red, green, and blue
-        bands, respectively.
-    max_possible: int
-        The maximum valid value for relevant bands according to the platform used to retrieve the data in `dataset`.
-        For example, for Landsat this is generally 10000.
-    width: int
-        The width of the figure in inches.
-    """
-    def aspect_ratio_helper(x,y, fixed_width = 20):
-        width = fixed_width
-        height = y * (fixed_width / x)
-        return (width, height)
-=======
 def rgb(dataset, at_index=0, x_coord='longitude', y_coord='latitude',
         bands=['red', 'green', 'blue'], paint_on_mask = [],
         min_possible=0, max_possible=10000, use_data_min=False,
@@ -42,8 +12,7 @@
         width=10, fig=None, ax=None):
     """
     Creates a figure showing an area, using three specified bands as the rgb componenets.
->>>>>>> d8bfca96
-    
+
     Parameters
     ----------
     dataset: xarray.Dataset
@@ -98,16 +67,8 @@
     for mask, color in paint_on_mask:        
         rgb[mask] = np.array(color)/ 255.0
     ### > 
-<<<<<<< HEAD
-
-    fig, ax = plt.subplots(figsize = aspect_ratio_helper(*rgb.shape[:2], fixed_width = width))
-
-    lat_formatter = FuncFormatter(lambda x, pos: round(dataset.latitude.values[pos] ,4) )
-    lon_formatter = FuncFormatter(lambda x, pos: round(dataset.longitude.values[pos],4) )
-=======
     
     fig, ax = retrieve_or_create_fig_ax(fig, ax, figsize=figure_ratio(rgb.shape[:2], fixed_width = width))
->>>>>>> d8bfca96
 
     xarray_set_axes_labels(dataset, ax, x_coord, y_coord)
    
