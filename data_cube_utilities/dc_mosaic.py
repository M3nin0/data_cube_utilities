# Copyright 2016 United States Government as represented by the Administrator
# of the National Aeronautics and Space Administration. All Rights Reserved.
#
# Portion of this code is Copyright Geoscience Australia, Licensed under the
# Apache License, Version 2.0 (the "License"); you may not use this file
# except in compliance with the License. You may obtain a copy of the License
# at
#
#    http://www.apache.org/licenses/LICENSE-2.0
#
# The CEOS 2 platform is licensed under the Apache License, Version 2.0 (the
# "License"); you may not use this file except in compliance with the License.
# You may obtain a copy of the License at
# http://www.apache.org/licenses/LICENSE-2.0.
#
# Unless required by applicable law or agreed to in writing, software
# distributed under the License is distributed on an "AS IS" BASIS, WITHOUT
# WARRANTIES OR CONDITIONS OF ANY KIND, either express or implied. See the
# License for the specific language governing permissions and limitations
# under the License.

import gdal, osr
import collections
import gc
import numpy as np
import xarray as xr
from datetime import datetime
import collections
from collections import OrderedDict
import hdmedians as hd

import datacube
from . import dc_utilities as utilities
from .dc_utilities import create_default_clean_mask
import hdmedians as hd

"""
Utility Functions
"""

def convert_to_dtype(data, dtype):
    """
    A utility function converting xarray, pandas, or NumPy data to a given dtype.

    Parameters
    ----------
    data: xarray.Dataset, xarray.DataArray, pandas.Series, pandas.DataFrame,
             or numpy.ndarray
    dtype: str or numpy.dtype
        A string denoting a Python datatype name (e.g. int, float) or a NumPy dtype (e.g.
        np.int16, np.float32) to convert the data to.
    """
    if dtype is None: # Don't convert the data type.
        return data
    return data.astype(dtype)


"""
Compositing Functions
"""

def create_mosaic(dataset_in, clean_mask=None, no_data=-9999, dtype=None, intermediate_product=None, **kwargs):
    """
    Creates a most-recent-to-oldest mosaic of the input dataset.

    Parameters
    ----------
    dataset_in: xarray.Dataset
        A dataset retrieved from the Data Cube; should contain:
        coordinates: time, latitude, longitude
        variables: variables to be mosaicked (e.g. red, green, and blue bands)
    clean_mask: np.ndarray
        An ndarray of the same shape as `dataset_in` - specifying which values to mask out.
        If no clean mask is specified, then all values are kept during compositing.
    no_data: int or float
        The no data value.
    dtype: str or numpy.dtype
        A string denoting a Python datatype name (e.g. int, float) or a NumPy dtype (e.g.
        np.int16, np.float32) to convert the data to.

    Returns
    -------
    dataset_out: xarray.Dataset
        Compositited data with the format:
        coordinates: latitude, longitude
        variables: same as dataset_in
    """
    dataset_in = dataset_in.copy(deep=True)

    # Default to masking nothing.
    if clean_mask is None:
        clean_mask = create_default_clean_mask(dataset_in)

    # Mask data with clean_mask. All values where clean_mask==False are set to no_data.
    for key in list(dataset_in.data_vars):
        dataset_in[key].values[np.invert(clean_mask)] = no_data

    # Save dtypes because masking with Dataset.where() converts to float64.
    band_list = list(dataset_in.data_vars)
    dataset_in_dtypes = {}
    for band in band_list:
        dataset_in_dtypes[band] = dataset_in[band].dtype

    if intermediate_product is not None:
        dataset_out = intermediate_product.copy(deep=True)
    else:
        dataset_out = None

    time_slices = reversed(
        range(len(dataset_in.time))) if 'reverse_time' in kwargs else range(len(dataset_in.time))
    for index in time_slices:
        dataset_slice = dataset_in.isel(time=index).drop('time')
        if dataset_out is None:
            dataset_out = dataset_slice.copy(deep=True)
            utilities.clear_attrs(dataset_out)
        else:
            for key in list(dataset_in.data_vars):
                dataset_out[key].values[dataset_out[key].values == -9999] = dataset_slice[key].values[dataset_out[key]
                                                                                                      .values == -9999]
                dataset_out[key].attrs = OrderedDict()

    # Handle datatype conversions.
    dataset_out = restore_or_convert_dtypes(dtype, band_list, dataset_in_dtypes, dataset_out, no_data)
    return dataset_out

def create_mean_mosaic(dataset_in, clean_mask=None, no_data=-9999, dtype=None, **kwargs):
    """
    Method for calculating the mean pixel value for a given dataset.

    Parameters
    ----------
    dataset_in: xarray.Dataset
        A dataset retrieved from the Data Cube; should contain:
        coordinates: time, latitude, longitude
        variables: variables to be mosaicked (e.g. red, green, and blue bands)
    clean_mask: np.ndarray
        An ndarray of the same shape as `dataset_in` - specifying which values to mask out.
        If no clean mask is specified, then all values are kept during compositing.
    no_data: int or float
        The no data value.
    dtype: str or numpy.dtype
        A string denoting a Python datatype name (e.g. int, float) or a NumPy dtype (e.g.
        np.int16, np.float32) to convert the data to.

    Returns
    -------
    dataset_out: xarray.Dataset
        Compositited data with the format:
        coordinates: latitude, longitude
        variables: same as dataset_in
    """
    # Default to masking nothing.
    if clean_mask is None:
        clean_mask = create_default_clean_mask(dataset_in)

    # Save dtypes because masking with Dataset.where() converts to float64.
    band_list = list(dataset_in.data_vars)
    dataset_in_dtypes = {}
    for band in band_list:
        dataset_in_dtypes[band] = dataset_in[band].dtype

    # Mask out clouds and scan lines.
    dataset_in = dataset_in.where((dataset_in != no_data) & (clean_mask))
    dataset_out = dataset_in.mean(dim='time', skipna=True, keep_attrs=False)

    # Handle datatype conversions.
    dataset_out = restore_or_convert_dtypes(dtype, band_list, dataset_in_dtypes, dataset_out, no_data)
    return dataset_out


def create_median_mosaic(dataset_in, clean_mask=None, no_data=-9999, dtype=None, **kwargs):
    """
    Method for calculating the median pixel value for a given dataset.

    Parameters
    ----------
    dataset_in: xarray.Dataset
        A dataset retrieved from the Data Cube; should contain:
        coordinates: time, latitude, longitude
        variables: variables to be mosaicked (e.g. red, green, and blue bands)
    clean_mask: np.ndarray
        An ndarray of the same shape as `dataset_in` - specifying which values to mask out.
        If no clean mask is specified, then all values are kept during compositing.
    no_data: int or float
        The no data value.
    dtype: str or numpy.dtype
        A string denoting a Python datatype name (e.g. int, float) or a NumPy dtype (e.g.
        np.int16, np.float32) to convert the data to.

    Returns
    -------
    dataset_out: xarray.Dataset
        Compositited data with the format:
        coordinates: latitude, longitude
        variables: same as dataset_in
    """
    # Default to masking nothing.
    if clean_mask is None:
        clean_mask = create_default_clean_mask(dataset_in)

    # Save dtypes because masking with Dataset.where() converts to float64.
    band_list = list(dataset_in.data_vars)
    dataset_in_dtypes = {}
    for band in band_list:
        dataset_in_dtypes[band] = dataset_in[band].dtype

    # Mask out clouds and Landsat 7 scan lines.
    dataset_in = dataset_in.where((dataset_in != no_data) & (clean_mask))
    dataset_out = dataset_in.median(dim='time', skipna=True, keep_attrs=False)

    # Handle datatype conversions.
    dataset_out = restore_or_convert_dtypes(dtype, band_list, dataset_in_dtypes, dataset_out, no_data)
    return dataset_out


def create_max_ndvi_mosaic(dataset_in, clean_mask=None, no_data=-9999, dtype=None, intermediate_product=None, **kwargs):
    """
    Method for calculating the pixel value for the max ndvi value.

    Parameters
    ----------
    dataset_in: xarray.Dataset
        A dataset retrieved from the Data Cube; should contain:
        coordinates: time, latitude, longitude
        variables: variables to be mosaicked (e.g. red, green, and blue bands)
    clean_mask: np.ndarray
        An ndarray of the same shape as `dataset_in` - specifying which values to mask out.
        If no clean mask is specified, then all values are kept during compositing.
    no_data: int or float
        The no data value.
    dtype: str or numpy.dtype
        A string denoting a Python datatype name (e.g. int, float) or a NumPy dtype (e.g.
        np.int16, np.float32) to convert the data to.

    Returns
    -------
    dataset_out: xarray.Dataset
        Compositited data with the format:
        coordinates: latitude, longitude
        variables: same as dataset_in
    """
    dataset_in = dataset_in.copy(deep=True)

    # Default to masking nothing.
    if clean_mask is None:
        clean_mask = create_default_clean_mask(dataset_in)

    # Save dtypes because masking with Dataset.where() converts to float64.
    band_list = list(dataset_in.data_vars)
    dataset_in_dtypes = {}
    for band in band_list:
        dataset_in_dtypes[band] = dataset_in[band].dtype

    # Mask out clouds and scan lines.
    dataset_in = dataset_in.where((dataset_in != -9999) & clean_mask)

    if intermediate_product is not None:
        dataset_out = intermediate_product.copy(deep=True)
    else:
        dataset_out = None

    time_slices = range(len(dataset_in.time))
    for timeslice in time_slices:
        dataset_slice = dataset_in.isel(time=timeslice).drop('time')
        ndvi = (dataset_slice.nir - dataset_slice.red) / (dataset_slice.nir + dataset_slice.red)
        ndvi.values[np.invert(clean_mask)[timeslice, ::]] = -1000000000
        dataset_slice['ndvi'] = ndvi
        if dataset_out is None:
            dataset_out = dataset_slice.copy(deep=True)
            utilities.clear_attrs(dataset_out)
        else:
            for key in list(dataset_slice.data_vars):
                dataset_out[key].values[dataset_slice.ndvi.values >
                                        dataset_out.ndvi.values] = dataset_slice[key].values[dataset_slice.ndvi.values >
                                                                                             dataset_out.ndvi.values]
    # Handle datatype conversions.
    dataset_out = restore_or_convert_dtypes(dtype, band_list, dataset_in_dtypes, dataset_out, no_data)
    return dataset_out


def create_min_ndvi_mosaic(dataset_in, clean_mask=None, no_data=-9999, dtype=None, intermediate_product=None, **kwargs):
    """
    Method for calculating the pixel value for the min ndvi value.

    Parameters
    ----------
    dataset_in: xarray.Dataset
        A dataset retrieved from the Data Cube; should contain:
        coordinates: time, latitude, longitude
        variables: variables to be mosaicked (e.g. red, green, and blue bands)
    clean_mask: np.ndarray
        An ndarray of the same shape as `dataset_in` - specifying which values to mask out.
        If no clean mask is specified, then all values are kept during compositing.
    no_data: int or float
        The no data value.
    dtype: str or numpy.dtype
        A string denoting a Python datatype name (e.g. int, float) or a NumPy dtype (e.g.
        np.int16, np.float32) to convert the data to.

    Returns
    -------
    dataset_out: xarray.Dataset
        Compositited data with the format:
        coordinates: latitude, longitude
        variables: same as dataset_in
    """
    dataset_in = dataset_in.copy(deep=True)

    # Default to masking nothing.
    if clean_mask is None:
        clean_mask = create_default_clean_mask(dataset_in)

    # Save dtypes because masking with Dataset.where() converts to float64.
    band_list = list(dataset_in.data_vars)
    dataset_in_dtypes = {}
    for band in band_list:
        dataset_in_dtypes[band] = dataset_in[band].dtype

    # Mask out clouds and scan lines.
    dataset_in = dataset_in.where((dataset_in != -9999) & clean_mask)

    if intermediate_product is not None:
        dataset_out = intermediate_product.copy(deep=True)
    else:
        dataset_out = None

    time_slices = range(len(dataset_in.time))
    for timeslice in time_slices:
        dataset_slice = dataset_in.isel(time=timeslice).drop('time')
        ndvi = (dataset_slice.nir - dataset_slice.red) / (dataset_slice.nir + dataset_slice.red)
        ndvi.values[np.invert(clean_mask)[timeslice, ::]] = 1000000000
        dataset_slice['ndvi'] = ndvi
        if dataset_out is None:
            dataset_out = dataset_slice.copy(deep=True)
            utilities.clear_attrs(dataset_out)
        else:
            for key in list(dataset_slice.data_vars):
                dataset_out[key].values[dataset_slice.ndvi.values <
                                        dataset_out.ndvi.values] = dataset_slice[key].values[dataset_slice.ndvi.values <
                                                                                             dataset_out.ndvi.values]
    # Handle datatype conversions.
    dataset_out = restore_or_convert_dtypes(dtype, band_list, dataset_in_dtypes, dataset_out, no_data)
    return dataset_out

def unpack_bits(land_cover_endcoding, data_array, cover_type):
    """
<<<<<<< HEAD
    Description:
        Unpack bits for end of ls7 and ls8 functions
    -----
    Input:
        land_cover_encoding(dict hash table) land cover endcoding provided by ls7 or ls8
=======
	Description:
		Unpack bits for end of ls7 and ls8 functions
	-----
	Input:
		land_cover_encoding(dict hash table) land cover endcoding provided by ls7 or ls8
>>>>>>> 6d6b5521
        data_array( xarray DataArray)
        cover_type(String) type of cover
    Output:
        unpacked DataArray
	"""
    boolean_mask = np.isin(data_array.values, land_cover_endcoding[cover_type])
    return xr.DataArray(boolean_mask.astype(np.int8),
                        coords = data_array.coords,
                        dims = data_array.dims,
                        name = cover_type + "_mask",
                        attrs = data_array.attrs)

def ls8_unpack_qa( data_array , cover_type):

    land_cover_endcoding = dict( fill         =[1] ,
                                 clear        =[322, 386, 834, 898, 1346],
                                 water        =[324, 388, 836, 900, 1348],
                                 shadow       =[328, 392, 840, 904, 1350],
                                 snow         =[336, 368, 400, 432, 848, 880, 812, 944, 1352],
                                 cloud        =[352, 368, 416, 432, 848, 880, 912, 944, 1352],
                                 low_conf_cl  =[322, 324, 328, 336, 352, 368, 834, 836, 840, 848, 864, 880],
                                 med_conf_cl  =[386, 388, 392, 400, 416, 432, 898, 900, 904, 928, 944],
                                 high_conf_cl =[480, 992],
                                 low_conf_cir =[322, 324, 328, 336, 352, 368, 386, 388, 392, 400, 416, 432, 480],
                                 high_conf_cir=[834, 836, 840, 848, 864, 880, 898, 900, 904, 912, 928, 944],
                                 terrain_occ  =[1346,1348, 1350, 1352]
                               )
    return unpack_bits(land_cover_endcoding, data_array, cover_type)

def ls7_unpack_qa( data_array , cover_type):

    land_cover_endcoding = dict( fill     =  [1],
                                 clear    =  [66,  130],
                                 water    =  [68,  132],
                                 shadow   =  [72,  136],
                                 snow     =  [80,  112, 144, 176],
                                 cloud    =  [96,  112, 160, 176, 224],
                                 low_conf =  [66,  68,  72,  80,  96,  112],
                                 med_conf =  [130, 132, 136, 144, 160, 176],
                                 high_conf=  [224]
                               )
    return unpack_bits(land_cover_endcoding, data_array, cover_type)

def ls5_unpack_qa( data_array , cover_type):

    land_cover_endcoding = dict( fill     =  [1],
                                 clear    =  [66,  130],
                                 water    =  [68,  132],
                                 shadow   =  [72,  136],
                                 snow     =  [80,  112, 144, 176],
                                 cloud    =  [96,  112, 160, 176, 224],
                                 low_conf =  [66,  68,  72,  80,  96,  112],
                                 med_conf =  [130, 132, 136, 144, 160, 176],
                                 high_conf=  [224]
                               )
    return unpack_bits(land_cover_endcoding, data_array, cover_type)


def create_hdmedians_multiple_band_mosaic(dataset_in,
                                          clean_mask=None,
                                          no_data=-9999,
                                          dtype=None,
                                          intermediate_product=None,
                                          operation="median",
                                          **kwargs):
    """
<<<<<<< HEAD
    Calculates the geomedian or geomedoid using a multi-band processing method.
=======
    Calculates the medoid using a multi-band processing method.
>>>>>>> 6d6b5521

    Parameters
    ----------
    dataset_in: xarray.Dataset
        A dataset retrieved from the Data Cube; should contain:
        coordinates: time, latitude, longitude (in that order)
        variables: variables to be mosaicked (e.g. red, green, and blue bands)
    clean_mask: np.ndarray
        An ndarray of the same shape as `dataset_in` - specifying which values to mask out.
        If no clean mask is specified, then all values are kept during compositing.
    no_data: int or float
        The no data value.
    dtype: str or numpy.dtype
        A string denoting a Python datatype name (e.g. int, float) or a NumPy dtype (e.g.
        np.int16, np.float32) to convert the data to.
    operation: str in ['median', 'medoid']

    Returns
    -------
    dataset_out: xarray.Dataset
        Compositited data with the format:
        coordinates: latitude, longitude
        variables: same as dataset_in
    """
    # Default to masking nothing.
    if clean_mask is None:
        clean_mask = create_default_clean_mask(dataset_in)
    assert operation in ['median', 'medoid'], "Only median and medoid operations are supported."

<<<<<<< HEAD
    #     print("dataset_in:", dataset_in)
    #     print("sum dataset_in:", dataset_in.sum())
    # log_strs = kwargs.get('log_strs', None)
    # Save dtypes because masking with Dataset.where() converts to float64.
    band_list = list(dataset_in.data_vars)
    dataset_in_dtypes = {}
    for band in band_list:
        dataset_in_dtypes[band] = dataset_in[band].dtype
    # Mask out clouds and scan lines.
    dataset_in = dataset_in.where((dataset_in != -9999) & clean_mask)
    # if log_strs is not None:
    #     log_strs.append("sum of dataset_in no_data:" + str(dataset_in.where(dataset_in==no_data).sum()))
    #     print("filtered dataset_in:", dataset_in)
    #     print("sum filtered dataset_in:", dataset_in.sum())

    arrays = [dataset_in[band] for band in band_list]
=======
    dataset_in_filtered = dataset_in.where((dataset_in != no_data) & (clean_mask))

    band_list = list(dataset_in_filtered.data_vars)
    arrays = [dataset_in_filtered[band] for band in band_list]
>>>>>>> 6d6b5521
    stacked_data = np.stack(arrays)
    bands_shape, time_slices_shape, lat_shape, lon_shape = stacked_data.shape[0], \
                                                           stacked_data.shape[1], stacked_data.shape[2], \
                                                           stacked_data.shape[3]
    # Reshape to remove lat/lon
    reshaped_stack = stacked_data.reshape(bands_shape, time_slices_shape,
                                          lat_shape * lon_shape)
    # Build zeroes array across time slices.
    hdmedians_result = np.zeros((bands_shape, lat_shape * lon_shape))

    # For each pixel (lat/lon combination), find the geomedian or geomedoid across time.
    for x in range(reshaped_stack.shape[2]):
        try:
            # if log_strs is not None:
            #     log_strs.append("reshaped_stack[:, :, {}]" + str(reshaped_stack[:, :, x]))
            hdmedians_result[:, x] = hd.nangeomedian(
                reshaped_stack[:, :, x], axis=1) if operation == "median" else hd.nanmedoid(
                reshaped_stack[:, :, x], axis=1)
        except ValueError as e:
            # if log_strs is not None:
                # log_strs.append("ValueError! args:" + str(e.args))
                # log_strs.append("~np.isnan(reshaped_stack[:, :, x]): " + str(~np.isnan(reshaped_stack[:, :, x])))
                # log_strs.append("~np.isnan(reshaped_stack[:, :, x]).any(axis=1): " + str(~np.isnan(reshaped_stack[:, :, x]).any(axis=1)))
                # log_strs.append("ngood:" + str(np.count_nonzero(~np.isnan(reshaped_stack[:, :, x]).any(axis=1))))
            # If all bands have nan values across time, the geomedians are nans.
            hdmedians_result[:, x] = np.full((bands_shape), np.nan)
            # nan_pixel_stack = reshaped_stack[:, :, x]
            # nan_pixel_stack[np.isnan(nan_pixel_stack)] = no_data
            # hdmedians_result[:, x] = np.full((bands_shape), no_data) if operation == "median" else hd.nanmedoid(
            #     no_data_pixel_stack, axis=1)
    output_dict = {
        value: (('latitude', 'longitude'), hdmedians_result[index, :].reshape(lat_shape, lon_shape))
        for index, value in enumerate(band_list)
    }
    dataset_out = xr.Dataset(output_dict,
                             coords={'latitude': dataset_in['latitude'],
                                     'longitude': dataset_in['longitude']})
<<<<<<< HEAD
    # if log_strs is not None:
    #     log_strs.append("dataset_in:" + str(dataset_in))
    #     log_strs.append("sum of dataset_in no_data:" + str(dataset_in.where(dataset_in == no_data).sum()))
    #     log_strs.append("before conversions - dataset_out:" + str(dataset_out))
    #     log_strs.append("before conversions - sum of dataset_out no_data:" + str(dataset_out.where(dataset_out == no_data).sum()))
    # utilities.nan_to_num(dataset_out, no_data)
    dataset_out = restore_or_convert_dtypes(dtype, band_list, dataset_in_dtypes, dataset_out, no_data)
    # if dtype is not None:
    #     # Integer types can't represent nan.
    #     if np.issubdtype(dtype, np.integer): # This also works for Python int type.
    #         utilities.nan_to_num(dataset_out, no_data)
    #     convert_to_dtype(dataset_out, dtype)
    # else:  # Restore dtypes to state before masking.
    #     for band in band_list:
    #         # print("dataset_in_dtypes[band]:", dataset_in_dtypes[band])
    #         band_dtype = dataset_in_dtypes[band]
    #         if np.issubdtype(band_dtype, np.integer):
    #             utilities.nan_to_num(dataset_out[band], no_data)
    #         dataset_out[band] = dataset_out[band].astype(band_dtype)
    #     print("dataset_out:", dataset_out)
    # if log_strs is not None:
    #     log_strs.append("dataset_in_dtypes:" + str(dataset_in_dtypes))
    #     log_strs.append("after conversions - dataset_out:" + str(dataset_out))
    #     log_strs.append("after conversions - sum of dataset_out no_data:" + str(dataset_out.where(dataset_out == no_data).sum()))
=======
    utilities.nan_to_num(dataset_out, no_data)
    if dtype is not None:
        convert_to_dtype(dataset_out, dtype)
    return dataset_out
>>>>>>> 6d6b5521

    return dataset_out

<<<<<<< HEAD
def restore_or_convert_dtypes(dtype_for_all, band_list, dataset_in_dtypes, dataset_out, no_data):
    """
    Restores original datatypes to data variables in Datasets
    output by mosaic functions.

    Parameters
    ----------
    dtype_for_all: str or numpy.dtype
        A string denoting a Python datatype name (e.g. int, float) or a NumPy dtype (e.g.
        np.int16, np.float32) to convert the data to.
    band_list: list-like
        A list-like of the data variables in the dataset.
    dataset_in_dtypes: dict
        A dictionary mapping band names to datatypes.
    no_data: int or float
        The no data value.

    Returns
    -------
    dataset_out: xarray.Dataset
        The output Dataset.
    """
    if dtype_for_all is not None:
        # Integer types can't represent nan.
        if np.issubdtype(dtype_for_all, np.integer): # This also works for Python int type.
            utilities.nan_to_num(dataset_out, no_data)
        convert_to_dtype(dataset_out, dtype_for_all)
    else:  # Restore dtypes to state before masking.
        for band in band_list:
            band_dtype = dataset_in_dtypes[band]
            if np.issubdtype(band_dtype, np.integer):
                utilities.nan_to_num(dataset_out[band], no_data)
            dataset_out[band] = dataset_out[band].astype(band_dtype)
    return dataset_out
=======
# def create_hdmedians_multiple_band_mosaic(dataset_in,
#                                           clean_mask=None,
#                                           no_data=-9999,
#                                           intermediate_product=None,
#                                           operation="median",
#                                           **kwargs):
#     """
#     Description:
#     Calculates the medoid using a multi-band processing method.
#     -----
#     Input:
#     dataset_in (xarray dataset) - the set of data with clouds and no data removed.
#     Optional Inputs:
#     no_data (int/float) - no data value.
#     """
#
#     assert clean_mask is not None, "A boolean mask for clean_mask must be supplied."
#     assert operation in ['median', 'medoid'], "Only median and medoid operations are supported."
#
#     dataset_in_filtered = dataset_in.where((dataset_in != no_data) & (clean_mask))
#
#     band_list = list(dataset_in_filtered.data_vars)
#     arrays = [dataset_in_filtered[band] for band in band_list]
#
#     stacked_data = np.stack(arrays)
#     bands_shape, time_slices_shape, lat_shape, lon_shape = stacked_data.shape[0], stacked_data.shape[
#         1], stacked_data.shape[2], stacked_data.shape[3]
#
#     reshaped_stack = stacked_data.reshape(bands_shape, time_slices_shape,
#                                           lat_shape * lon_shape)  # Reshape to remove lat/lon
#     hdmedians_result = np.zeros((bands_shape, lat_shape * lon_shape))  # Build zeroes array across time slices.
#
#     for x in range(reshaped_stack.shape[2]):
#         try:
#             hdmedians_result[:, x] = hd.nangeomedian(
#                 reshaped_stack[:, :, x], axis=1) if operation == "median" else hd.nanmedoid(
#                     reshaped_stack[:, :, x], axis=1)
#         except ValueError:
#             no_data_pixel_stack = reshaped_stack[:, :, x]
#             no_data_pixel_stack[np.isnan(no_data_pixel_stack)] = no_data
#             hdmedians_result[:, x] = np.full((bands_shape), no_data) if operation == "median" else hd.nanmedoid(
#                 no_data_pixel_stack, axis=1)
#
#     output_dict = {
#         value: (('latitude', 'longitude'), hdmedians_result[index, :].reshape(lat_shape, lon_shape))
#         for index, value in enumerate(band_list)
#     }
#
#     dataset_out = xr.Dataset(
#         output_dict, coords={'latitude': dataset_in['latitude'],
#                              'longitude': dataset_in['longitude']})
#     utilities.nan_to_num(dataset_out, no_data)
#     return dataset_out
>>>>>>> 6d6b5521
<|MERGE_RESOLUTION|>--- conflicted
+++ resolved
@@ -270,9 +270,8 @@
             utilities.clear_attrs(dataset_out)
         else:
             for key in list(dataset_slice.data_vars):
-                dataset_out[key].values[dataset_slice.ndvi.values >
-                                        dataset_out.ndvi.values] = dataset_slice[key].values[dataset_slice.ndvi.values >
-                                                                                             dataset_out.ndvi.values]
+                dataset_out[key].values[dataset_slice.ndvi.values > dataset_out.ndvi.values] = \
+                    dataset_slice[key].values[dataset_slice.ndvi.values > dataset_out.ndvi.values]
     # Handle datatype conversions.
     dataset_out = restore_or_convert_dtypes(dtype, band_list, dataset_in_dtypes, dataset_out, no_data)
     return dataset_out
@@ -344,19 +343,11 @@
 
 def unpack_bits(land_cover_endcoding, data_array, cover_type):
     """
-<<<<<<< HEAD
     Description:
         Unpack bits for end of ls7 and ls8 functions
     -----
     Input:
         land_cover_encoding(dict hash table) land cover endcoding provided by ls7 or ls8
-=======
-	Description:
-		Unpack bits for end of ls7 and ls8 functions
-	-----
-	Input:
-		land_cover_encoding(dict hash table) land cover endcoding provided by ls7 or ls8
->>>>>>> 6d6b5521
         data_array( xarray DataArray)
         cover_type(String) type of cover
     Output:
@@ -423,11 +414,7 @@
                                           operation="median",
                                           **kwargs):
     """
-<<<<<<< HEAD
     Calculates the geomedian or geomedoid using a multi-band processing method.
-=======
-    Calculates the medoid using a multi-band processing method.
->>>>>>> 6d6b5521
 
     Parameters
     ----------
@@ -457,7 +444,6 @@
         clean_mask = create_default_clean_mask(dataset_in)
     assert operation in ['median', 'medoid'], "Only median and medoid operations are supported."
 
-<<<<<<< HEAD
     #     print("dataset_in:", dataset_in)
     #     print("sum dataset_in:", dataset_in.sum())
     # log_strs = kwargs.get('log_strs', None)
@@ -474,12 +460,6 @@
     #     print("sum filtered dataset_in:", dataset_in.sum())
 
     arrays = [dataset_in[band] for band in band_list]
-=======
-    dataset_in_filtered = dataset_in.where((dataset_in != no_data) & (clean_mask))
-
-    band_list = list(dataset_in_filtered.data_vars)
-    arrays = [dataset_in_filtered[band] for band in band_list]
->>>>>>> 6d6b5521
     stacked_data = np.stack(arrays)
     bands_shape, time_slices_shape, lat_shape, lon_shape = stacked_data.shape[0], \
                                                            stacked_data.shape[1], stacked_data.shape[2], \
@@ -517,7 +497,6 @@
     dataset_out = xr.Dataset(output_dict,
                              coords={'latitude': dataset_in['latitude'],
                                      'longitude': dataset_in['longitude']})
-<<<<<<< HEAD
     # if log_strs is not None:
     #     log_strs.append("dataset_in:" + str(dataset_in))
     #     log_strs.append("sum of dataset_in no_data:" + str(dataset_in.where(dataset_in == no_data).sum()))
@@ -542,16 +521,8 @@
     #     log_strs.append("dataset_in_dtypes:" + str(dataset_in_dtypes))
     #     log_strs.append("after conversions - dataset_out:" + str(dataset_out))
     #     log_strs.append("after conversions - sum of dataset_out no_data:" + str(dataset_out.where(dataset_out == no_data).sum()))
-=======
-    utilities.nan_to_num(dataset_out, no_data)
-    if dtype is not None:
-        convert_to_dtype(dataset_out, dtype)
     return dataset_out
->>>>>>> 6d6b5521
-
-    return dataset_out
-
-<<<<<<< HEAD
+
 def restore_or_convert_dtypes(dtype_for_all, band_list, dataset_in_dtypes, dataset_out, no_data):
     """
     Restores original datatypes to data variables in Datasets
@@ -585,59 +556,4 @@
             if np.issubdtype(band_dtype, np.integer):
                 utilities.nan_to_num(dataset_out[band], no_data)
             dataset_out[band] = dataset_out[band].astype(band_dtype)
-    return dataset_out
-=======
-# def create_hdmedians_multiple_band_mosaic(dataset_in,
-#                                           clean_mask=None,
-#                                           no_data=-9999,
-#                                           intermediate_product=None,
-#                                           operation="median",
-#                                           **kwargs):
-#     """
-#     Description:
-#     Calculates the medoid using a multi-band processing method.
-#     -----
-#     Input:
-#     dataset_in (xarray dataset) - the set of data with clouds and no data removed.
-#     Optional Inputs:
-#     no_data (int/float) - no data value.
-#     """
-#
-#     assert clean_mask is not None, "A boolean mask for clean_mask must be supplied."
-#     assert operation in ['median', 'medoid'], "Only median and medoid operations are supported."
-#
-#     dataset_in_filtered = dataset_in.where((dataset_in != no_data) & (clean_mask))
-#
-#     band_list = list(dataset_in_filtered.data_vars)
-#     arrays = [dataset_in_filtered[band] for band in band_list]
-#
-#     stacked_data = np.stack(arrays)
-#     bands_shape, time_slices_shape, lat_shape, lon_shape = stacked_data.shape[0], stacked_data.shape[
-#         1], stacked_data.shape[2], stacked_data.shape[3]
-#
-#     reshaped_stack = stacked_data.reshape(bands_shape, time_slices_shape,
-#                                           lat_shape * lon_shape)  # Reshape to remove lat/lon
-#     hdmedians_result = np.zeros((bands_shape, lat_shape * lon_shape))  # Build zeroes array across time slices.
-#
-#     for x in range(reshaped_stack.shape[2]):
-#         try:
-#             hdmedians_result[:, x] = hd.nangeomedian(
-#                 reshaped_stack[:, :, x], axis=1) if operation == "median" else hd.nanmedoid(
-#                     reshaped_stack[:, :, x], axis=1)
-#         except ValueError:
-#             no_data_pixel_stack = reshaped_stack[:, :, x]
-#             no_data_pixel_stack[np.isnan(no_data_pixel_stack)] = no_data
-#             hdmedians_result[:, x] = np.full((bands_shape), no_data) if operation == "median" else hd.nanmedoid(
-#                 no_data_pixel_stack, axis=1)
-#
-#     output_dict = {
-#         value: (('latitude', 'longitude'), hdmedians_result[index, :].reshape(lat_shape, lon_shape))
-#         for index, value in enumerate(band_list)
-#     }
-#
-#     dataset_out = xr.Dataset(
-#         output_dict, coords={'latitude': dataset_in['latitude'],
-#                              'longitude': dataset_in['longitude']})
-#     utilities.nan_to_num(dataset_out, no_data)
-#     return dataset_out
->>>>>>> 6d6b5521
+    return dataset_out