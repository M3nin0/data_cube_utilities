# Copyright 2016 United States Government as represented by the Administrator
# of the National Aeronautics and Space Administration. All Rights Reserved.
#
# Portion of this code is Copyright Geoscience Australia, Licensed under the
# Apache License, Version 2.0 (the "License"); you may not use this file
# except in compliance with the License. You may obtain a copy of the License
# at
#
#    http://www.apache.org/licenses/LICENSE-2.0
#
# The CEOS 2 platform is licensed under the Apache License, Version 2.0 (the
# "License"); you may not use this file except in compliance with the License.
# You may obtain a copy of the License at
# http://www.apache.org/licenses/LICENSE-2.0.
#
# Unless required by applicable law or agreed to in writing, software
# distributed under the License is distributed on an "AS IS" BASIS, WITHOUT
# WARRANTIES OR CONDITIONS OF ANY KIND, either express or implied. See the
# License for the specific language governing permissions and limitations
# under the License.

# datacube imports.
import datacube
from datacube.api import GridWorkflow
import xarray as xr
import numpy as np

# Author: AHDS
# Creation date: 2016-06-23
# Modified by:
# Last modified date: 2016-08-05


class DataAccessApi:
    """
    Class that provides wrapper functionality for the DataCube.
    """

    # defaults for all the required fields.
    product_default = 'ls7_ledaps'
    platform_default = 'LANDSAT_7'

    def __init__(self, config=None):
        self.dc = datacube.Datacube(config=config)

    """
    query params are defined in datacube.api.query
    """

    def get_dataset_by_extent(self,
                              product,
                              product_type=None,
                              platform=None,
                              time=None,
                              longitude=None,
                              latitude=None,
                              measurements=None,
                              output_crs=None,
                              resolution=None,
                              crs=None,
                              dask_chunks=None):
        """
        Gets and returns data based on lat/long bounding box inputs.
        All params are optional. Leaving one out will just query the dc without it, (eg leaving out
        lat/lng but giving product returns dataset containing entire product.)

        Args:
            product (string): The name of the product associated with the desired dataset.
            product_type (string): The type of product associated with the desired dataset.
            platform (string): The platform associated with the desired dataset.
            time (tuple): A tuple consisting of the start time and end time for the dataset.
            longitude (tuple): A tuple of floats specifying the min,max longitude bounds.
            latitude (tuple): A tuple of floats specifying the min,max latitutde bounds.
            crs (string): CRS lat/lon bounds are specified in, defaults to WGS84.
            measurements (list): A list of strings that represents all measurements.
            output_crs (string): Determines reprojection of the data before its returned
            resolution (tuple): A tuple of min,max ints to determine the resolution of the data.
            dask_chunks (dict): Lazy loaded array block sizes, not lazy loaded by default.

        Returns:
            data (xarray): dataset with the desired data.
        """

        # there is probably a better way to do this but I'm not aware of it.
        query = {}
        if product_type is not None:
            query['product_type'] = product_type
        if platform is not None:
            query['platform'] = platform
        if time is not None:
            query['time'] = time
        if longitude is not None and latitude is not None:
            query['longitude'] = longitude
            query['latitude'] = latitude
        if crs is not None:
            query['crs'] = crs

        data = self.dc.load(
            product=product,
            measurements=measurements,
            output_crs=output_crs,
            resolution=resolution,
            dask_chunks=dask_chunks,
            **query)
        return data

    def get_stacked_datasets_by_extent(self,
                                       products,
                                       product_type=None,
                                       platforms=None,
                                       time=None,
                                       longitude=None,
                                       latitude=None,
                                       measurements=None,
                                       output_crs=None,
                                       resolution=None,
                                       dask_chunks=None):
        """
          Gets and returns data based on lat/long bounding box inputs.
          All params are optional. Leaving one out will just query the dc without it, (eg leaving out
          lat/lng but giving product returns dataset containing entire product.)

          Args:
              products (array of strings): The names of the product associated with the desired dataset.
              product_type (string): The type of product associated with the desired dataset.
              platforms (array of strings): The platforms associated with the desired dataset.
              time (tuple): A tuple consisting of the start time and end time for the dataset.
              longitude (tuple): A tuple of floats specifying the min,max longitude bounds.
              latitude (tuple): A tuple of floats specifying the min,max latitutde bounds.
              measurements (list): A list of strings that represents all measurements.
              output_crs (string): Determines reprojection of the data before its returned
              resolution (tuple): A tuple of min,max ints to determine the resolution of the data.

          Returns:
              data (xarray): dataset with the desired data.
          """

        data_array = []

        for index, product in enumerate(products):
            product_data = self.get_dataset_by_extent(
                product,
                product_type=product_type,
                platform=platforms[index],
                time=time,
                longitude=longitude,
                latitude=latitude,
                measurements=measurements,
                output_crs=output_crs,
                resolution=resolution,
                dask_chunks=dask_chunks)
            if 'time' in product_data:
                product_data['satellite'] = xr.DataArray(
                    np.full(product_data[list(product_data.data_vars)[0]].values.shape, index, dtype="int16"),
<<<<<<< HEAD
                    dims=('time', 'latitude', 'longitude'))
=======
                    dims=('time', 'latitude', 'longitude'),
                    coords={'latitude': product_data.latitude,
                            'longitude': product_data.longitude,
                            'time': product_data.time})
>>>>>>> 1fd97f8b
                data_array.append(product_data.copy(deep=True))

        data = None
        if len(data_array) > 0:
            combined_data = xr.concat(data_array, 'time')
            data = combined_data.reindex({'time': sorted(combined_data.time.values)})

        return data

    def get_dataset_tiles(self,
                          product,
                          product_type=None,
                          platform=None,
                          time=None,
                          longitude=None,
                          latitude=None,
                          measurements=None,
                          output_crs=None,
                          resolution=None):
        """
        Gets and returns data based on lat/long bounding box inputs.
        All params are optional. Leaving one out will just query the dc without it, (eg leaving out
        lat/lng but giving product returns dataset containing entire product.)

        Args:
            product (string): The name of the product associated with the desired dataset.
            product_type (string): The type of product associated with the desired dataset.
            platform (string): The platform associated with the desired dataset.
            time (tuple): A tuple consisting of the start time and end time for the dataset.
            longitude (tuple): A tuple of floats specifying the min,max longitude bounds.
            latitude (tuple): A tuple of floats specifying the min,max latitutde bounds.
            measurements (list): A list of strings that represents all measurements.
            output_crs (string): Determines reprojection of the data before its returned
            resolution (tuple): A tuple of min,max ints to determine the resolution of the data.

        Returns:
            data (xarray): dataset with the desired data in tiled sections.
        """

        # there is probably a better way to do this but I'm not aware of it.
        query = {}
        if product_type is not None:
            query['product_type'] = product_type
        if platform is not None:
            query['platform'] = platform
        if time is not None:
            query['time'] = time
        if longitude is not None and latitude is not None:
            query['longitude'] = longitude
            query['latitude'] = latitude

        # set up the grid workflow
        gw = GridWorkflow(self.dc.index, product=product)

        # dict of tiles.
        request_tiles = gw.list_cells(
            product=product, measurements=measurements, output_crs=output_crs, resolution=resolution, **query)
        """
        tile_def = defaultdict(dict)
        for cell, tiles in request_tiles.items():
            for time, tile in tiles.items():
                tile_def[cell, time]['request'] = tile

        keys = list(tile_def)

        data_tiles = {}
        for key in keys:
            tile = tile_def[key]['request']
            data_tiles[key[0]] = gw.load(key[0], tile)
        """
        # cells now return stacked xarrays of data.
        data_tiles = {}
        for tile_key in request_tiles:
            tile = request_tiles[tile_key]
            data_tiles[tile_key] = gw.load(tile, measurements=measurements)

        return data_tiles

    def get_scene_metadata(self, platform, product, longitude=None, latitude=None, crs=None, time=None):
        """
        Gets a descriptor based on a request.

        Args:
            platform (string): Platform for which data is requested
            product (string): The name of the product associated with the desired dataset.
            longitude (tuple): Tuple of min,max floats for longitude
            latitude (tuple): Tuple of min,max floats for latitutde
            crs (string): Describes the coordinate system of params lat and long
            time (tuple): Tuple of start and end datetimes for requested data

        Returns:
            scene_metadata (dict): Dictionary containing a variety of data that can later be
                                   accessed.
        """

        dataset = self.get_dataset_by_extent(
            platform=platform,
            product=product,
            longitude=longitude,
            latitude=latitude,
            crs=crs,
            time=time,
            dask_chunks={})

        if not dataset:
            return {
                'lat_extents': (0, 0),
                'lon_extents': (0, 0),
                'time_extents': (0, 0),
                'scene_count': 0,
                'pixel_count': 0,
                'tile_count': 0,
                'storage_units': {}
            }

        lon_min, lat_min, lon_max, lat_max = dataset.geobox.extent.envelope
        return {
            'lat_extents': (lat_min, lat_max),
            'lon_extents': (lon_min, lon_max),
            'time_extents': (dataset.time[0].values.astype('M8[ms]').tolist(),
                             dataset.time[-1].values.astype('M8[ms]').tolist()),
            'scene_count':
            dataset.time.size,
            'pixel_count':
            dataset.geobox.shape[0] * dataset.geobox.shape[1],
        }

    def list_acquisition_dates(self, platform, product, longitude=None, latitude=None, crs=None, time=None):
        """
        Get a list of all acquisition dates for a query.

        Args:
            platform (string): Platform for which data is requested
            product (string): The name of the product associated with the desired dataset.
            longitude (tuple): Tuple of min,max floats for longitude
            latitude (tuple): Tuple of min,max floats for latitutde
            crs (string): Describes the coordinate system of params lat and long
            time (tuple): Tuple of start and end datetimes for requested data

        Returns:
            times (list): Python list of dates that can be used to query the dc for single time
                          sliced data.
        """
        dataset = self.get_dataset_by_extent(
            platform=platform,
            product=product,
            longitude=longitude,
            latitude=latitude,
            crs=crs,
            time=time,
            dask_chunks={})

        if not dataset:
            return []

        return dataset.time.values.astype('M8[ms]').tolist()

    def get_datacube_metadata(self, platform, product):
        """
        Gets some details on the cube and its contents.

        Args:
            platform (string): Desired platform for requested data.
            product (string): Desired product for requested data.

        Returns:
            datacube_metadata (dict): a dict with multiple keys containing relevant metadata.
        """

        return self.get_scene_metadata(platform, product)
<|MERGE_RESOLUTION|>--- conflicted
+++ resolved
@@ -1,332 +1,330 @@
-# Copyright 2016 United States Government as represented by the Administrator
-# of the National Aeronautics and Space Administration. All Rights Reserved.
-#
-# Portion of this code is Copyright Geoscience Australia, Licensed under the
-# Apache License, Version 2.0 (the "License"); you may not use this file
-# except in compliance with the License. You may obtain a copy of the License
-# at
-#
-#    http://www.apache.org/licenses/LICENSE-2.0
-#
-# The CEOS 2 platform is licensed under the Apache License, Version 2.0 (the
-# "License"); you may not use this file except in compliance with the License.
-# You may obtain a copy of the License at
-# http://www.apache.org/licenses/LICENSE-2.0.
-#
-# Unless required by applicable law or agreed to in writing, software
-# distributed under the License is distributed on an "AS IS" BASIS, WITHOUT
-# WARRANTIES OR CONDITIONS OF ANY KIND, either express or implied. See the
-# License for the specific language governing permissions and limitations
-# under the License.
-
-# datacube imports.
-import datacube
-from datacube.api import GridWorkflow
-import xarray as xr
-import numpy as np
-
-# Author: AHDS
-# Creation date: 2016-06-23
-# Modified by:
-# Last modified date: 2016-08-05
-
-
-class DataAccessApi:
-    """
-    Class that provides wrapper functionality for the DataCube.
-    """
-
-    # defaults for all the required fields.
-    product_default = 'ls7_ledaps'
-    platform_default = 'LANDSAT_7'
-
-    def __init__(self, config=None):
-        self.dc = datacube.Datacube(config=config)
-
-    """
-    query params are defined in datacube.api.query
-    """
-
-    def get_dataset_by_extent(self,
-                              product,
-                              product_type=None,
-                              platform=None,
-                              time=None,
-                              longitude=None,
-                              latitude=None,
-                              measurements=None,
-                              output_crs=None,
-                              resolution=None,
-                              crs=None,
-                              dask_chunks=None):
-        """
-        Gets and returns data based on lat/long bounding box inputs.
-        All params are optional. Leaving one out will just query the dc without it, (eg leaving out
-        lat/lng but giving product returns dataset containing entire product.)
-
-        Args:
-            product (string): The name of the product associated with the desired dataset.
-            product_type (string): The type of product associated with the desired dataset.
-            platform (string): The platform associated with the desired dataset.
-            time (tuple): A tuple consisting of the start time and end time for the dataset.
-            longitude (tuple): A tuple of floats specifying the min,max longitude bounds.
-            latitude (tuple): A tuple of floats specifying the min,max latitutde bounds.
-            crs (string): CRS lat/lon bounds are specified in, defaults to WGS84.
-            measurements (list): A list of strings that represents all measurements.
-            output_crs (string): Determines reprojection of the data before its returned
-            resolution (tuple): A tuple of min,max ints to determine the resolution of the data.
-            dask_chunks (dict): Lazy loaded array block sizes, not lazy loaded by default.
-
-        Returns:
-            data (xarray): dataset with the desired data.
-        """
-
-        # there is probably a better way to do this but I'm not aware of it.
-        query = {}
-        if product_type is not None:
-            query['product_type'] = product_type
-        if platform is not None:
-            query['platform'] = platform
-        if time is not None:
-            query['time'] = time
-        if longitude is not None and latitude is not None:
-            query['longitude'] = longitude
-            query['latitude'] = latitude
-        if crs is not None:
-            query['crs'] = crs
-
-        data = self.dc.load(
-            product=product,
-            measurements=measurements,
-            output_crs=output_crs,
-            resolution=resolution,
-            dask_chunks=dask_chunks,
-            **query)
-        return data
-
-    def get_stacked_datasets_by_extent(self,
-                                       products,
-                                       product_type=None,
-                                       platforms=None,
-                                       time=None,
-                                       longitude=None,
-                                       latitude=None,
-                                       measurements=None,
-                                       output_crs=None,
-                                       resolution=None,
-                                       dask_chunks=None):
-        """
-          Gets and returns data based on lat/long bounding box inputs.
-          All params are optional. Leaving one out will just query the dc without it, (eg leaving out
-          lat/lng but giving product returns dataset containing entire product.)
-
-          Args:
-              products (array of strings): The names of the product associated with the desired dataset.
-              product_type (string): The type of product associated with the desired dataset.
-              platforms (array of strings): The platforms associated with the desired dataset.
-              time (tuple): A tuple consisting of the start time and end time for the dataset.
-              longitude (tuple): A tuple of floats specifying the min,max longitude bounds.
-              latitude (tuple): A tuple of floats specifying the min,max latitutde bounds.
-              measurements (list): A list of strings that represents all measurements.
-              output_crs (string): Determines reprojection of the data before its returned
-              resolution (tuple): A tuple of min,max ints to determine the resolution of the data.
-
-          Returns:
-              data (xarray): dataset with the desired data.
-          """
-
-        data_array = []
-
-        for index, product in enumerate(products):
-            product_data = self.get_dataset_by_extent(
-                product,
-                product_type=product_type,
-                platform=platforms[index],
-                time=time,
-                longitude=longitude,
-                latitude=latitude,
-                measurements=measurements,
-                output_crs=output_crs,
-                resolution=resolution,
-                dask_chunks=dask_chunks)
-            if 'time' in product_data:
-                product_data['satellite'] = xr.DataArray(
-                    np.full(product_data[list(product_data.data_vars)[0]].values.shape, index, dtype="int16"),
-<<<<<<< HEAD
-                    dims=('time', 'latitude', 'longitude'))
-=======
-                    dims=('time', 'latitude', 'longitude'),
-                    coords={'latitude': product_data.latitude,
-                            'longitude': product_data.longitude,
-                            'time': product_data.time})
->>>>>>> 1fd97f8b
-                data_array.append(product_data.copy(deep=True))
-
-        data = None
-        if len(data_array) > 0:
-            combined_data = xr.concat(data_array, 'time')
-            data = combined_data.reindex({'time': sorted(combined_data.time.values)})
-
-        return data
-
-    def get_dataset_tiles(self,
-                          product,
-                          product_type=None,
-                          platform=None,
-                          time=None,
-                          longitude=None,
-                          latitude=None,
-                          measurements=None,
-                          output_crs=None,
-                          resolution=None):
-        """
-        Gets and returns data based on lat/long bounding box inputs.
-        All params are optional. Leaving one out will just query the dc without it, (eg leaving out
-        lat/lng but giving product returns dataset containing entire product.)
-
-        Args:
-            product (string): The name of the product associated with the desired dataset.
-            product_type (string): The type of product associated with the desired dataset.
-            platform (string): The platform associated with the desired dataset.
-            time (tuple): A tuple consisting of the start time and end time for the dataset.
-            longitude (tuple): A tuple of floats specifying the min,max longitude bounds.
-            latitude (tuple): A tuple of floats specifying the min,max latitutde bounds.
-            measurements (list): A list of strings that represents all measurements.
-            output_crs (string): Determines reprojection of the data before its returned
-            resolution (tuple): A tuple of min,max ints to determine the resolution of the data.
-
-        Returns:
-            data (xarray): dataset with the desired data in tiled sections.
-        """
-
-        # there is probably a better way to do this but I'm not aware of it.
-        query = {}
-        if product_type is not None:
-            query['product_type'] = product_type
-        if platform is not None:
-            query['platform'] = platform
-        if time is not None:
-            query['time'] = time
-        if longitude is not None and latitude is not None:
-            query['longitude'] = longitude
-            query['latitude'] = latitude
-
-        # set up the grid workflow
-        gw = GridWorkflow(self.dc.index, product=product)
-
-        # dict of tiles.
-        request_tiles = gw.list_cells(
-            product=product, measurements=measurements, output_crs=output_crs, resolution=resolution, **query)
-        """
-        tile_def = defaultdict(dict)
-        for cell, tiles in request_tiles.items():
-            for time, tile in tiles.items():
-                tile_def[cell, time]['request'] = tile
-
-        keys = list(tile_def)
-
-        data_tiles = {}
-        for key in keys:
-            tile = tile_def[key]['request']
-            data_tiles[key[0]] = gw.load(key[0], tile)
-        """
-        # cells now return stacked xarrays of data.
-        data_tiles = {}
-        for tile_key in request_tiles:
-            tile = request_tiles[tile_key]
-            data_tiles[tile_key] = gw.load(tile, measurements=measurements)
-
-        return data_tiles
-
-    def get_scene_metadata(self, platform, product, longitude=None, latitude=None, crs=None, time=None):
-        """
-        Gets a descriptor based on a request.
-
-        Args:
-            platform (string): Platform for which data is requested
-            product (string): The name of the product associated with the desired dataset.
-            longitude (tuple): Tuple of min,max floats for longitude
-            latitude (tuple): Tuple of min,max floats for latitutde
-            crs (string): Describes the coordinate system of params lat and long
-            time (tuple): Tuple of start and end datetimes for requested data
-
-        Returns:
-            scene_metadata (dict): Dictionary containing a variety of data that can later be
-                                   accessed.
-        """
-
-        dataset = self.get_dataset_by_extent(
-            platform=platform,
-            product=product,
-            longitude=longitude,
-            latitude=latitude,
-            crs=crs,
-            time=time,
-            dask_chunks={})
-
-        if not dataset:
-            return {
-                'lat_extents': (0, 0),
-                'lon_extents': (0, 0),
-                'time_extents': (0, 0),
-                'scene_count': 0,
-                'pixel_count': 0,
-                'tile_count': 0,
-                'storage_units': {}
-            }
-
-        lon_min, lat_min, lon_max, lat_max = dataset.geobox.extent.envelope
-        return {
-            'lat_extents': (lat_min, lat_max),
-            'lon_extents': (lon_min, lon_max),
-            'time_extents': (dataset.time[0].values.astype('M8[ms]').tolist(),
-                             dataset.time[-1].values.astype('M8[ms]').tolist()),
-            'scene_count':
-            dataset.time.size,
-            'pixel_count':
-            dataset.geobox.shape[0] * dataset.geobox.shape[1],
-        }
-
-    def list_acquisition_dates(self, platform, product, longitude=None, latitude=None, crs=None, time=None):
-        """
-        Get a list of all acquisition dates for a query.
-
-        Args:
-            platform (string): Platform for which data is requested
-            product (string): The name of the product associated with the desired dataset.
-            longitude (tuple): Tuple of min,max floats for longitude
-            latitude (tuple): Tuple of min,max floats for latitutde
-            crs (string): Describes the coordinate system of params lat and long
-            time (tuple): Tuple of start and end datetimes for requested data
-
-        Returns:
-            times (list): Python list of dates that can be used to query the dc for single time
-                          sliced data.
-        """
-        dataset = self.get_dataset_by_extent(
-            platform=platform,
-            product=product,
-            longitude=longitude,
-            latitude=latitude,
-            crs=crs,
-            time=time,
-            dask_chunks={})
-
-        if not dataset:
-            return []
-
-        return dataset.time.values.astype('M8[ms]').tolist()
-
-    def get_datacube_metadata(self, platform, product):
-        """
-        Gets some details on the cube and its contents.
-
-        Args:
-            platform (string): Desired platform for requested data.
-            product (string): Desired product for requested data.
-
-        Returns:
-            datacube_metadata (dict): a dict with multiple keys containing relevant metadata.
-        """
-
-        return self.get_scene_metadata(platform, product)
+# Copyright 2016 United States Government as represented by the Administrator
+# of the National Aeronautics and Space Administration. All Rights Reserved.
+#
+# Portion of this code is Copyright Geoscience Australia, Licensed under the
+# Apache License, Version 2.0 (the "License"); you may not use this file
+# except in compliance with the License. You may obtain a copy of the License
+# at
+#
+#    http://www.apache.org/licenses/LICENSE-2.0
+#
+# The CEOS 2 platform is licensed under the Apache License, Version 2.0 (the
+# "License"); you may not use this file except in compliance with the License.
+# You may obtain a copy of the License at
+# http://www.apache.org/licenses/LICENSE-2.0.
+#
+# Unless required by applicable law or agreed to in writing, software
+# distributed under the License is distributed on an "AS IS" BASIS, WITHOUT
+# WARRANTIES OR CONDITIONS OF ANY KIND, either express or implied. See the
+# License for the specific language governing permissions and limitations
+# under the License.
+
+# datacube imports.
+import datacube
+from datacube.api import GridWorkflow
+import xarray as xr
+import numpy as np
+
+# Author: AHDS
+# Creation date: 2016-06-23
+# Modified by:
+# Last modified date: 2016-08-05
+
+
+class DataAccessApi:
+    """
+    Class that provides wrapper functionality for the DataCube.
+    """
+
+    # defaults for all the required fields.
+    product_default = 'ls7_ledaps'
+    platform_default = 'LANDSAT_7'
+
+    def __init__(self, config=None):
+        self.dc = datacube.Datacube(config=config)
+
+    """
+    query params are defined in datacube.api.query
+    """
+
+    def get_dataset_by_extent(self,
+                              product,
+                              product_type=None,
+                              platform=None,
+                              time=None,
+                              longitude=None,
+                              latitude=None,
+                              measurements=None,
+                              output_crs=None,
+                              resolution=None,
+                              crs=None,
+                              dask_chunks=None):
+        """
+        Gets and returns data based on lat/long bounding box inputs.
+        All params are optional. Leaving one out will just query the dc without it, (eg leaving out
+        lat/lng but giving product returns dataset containing entire product.)
+
+        Args:
+            product (string): The name of the product associated with the desired dataset.
+            product_type (string): The type of product associated with the desired dataset.
+            platform (string): The platform associated with the desired dataset.
+            time (tuple): A tuple consisting of the start time and end time for the dataset.
+            longitude (tuple): A tuple of floats specifying the min,max longitude bounds.
+            latitude (tuple): A tuple of floats specifying the min,max latitutde bounds.
+            crs (string): CRS lat/lon bounds are specified in, defaults to WGS84.
+            measurements (list): A list of strings that represents all measurements.
+            output_crs (string): Determines reprojection of the data before its returned
+            resolution (tuple): A tuple of min,max ints to determine the resolution of the data.
+            dask_chunks (dict): Lazy loaded array block sizes, not lazy loaded by default.
+
+        Returns:
+            data (xarray): dataset with the desired data.
+        """
+
+        # there is probably a better way to do this but I'm not aware of it.
+        query = {}
+        if product_type is not None:
+            query['product_type'] = product_type
+        if platform is not None:
+            query['platform'] = platform
+        if time is not None:
+            query['time'] = time
+        if longitude is not None and latitude is not None:
+            query['longitude'] = longitude
+            query['latitude'] = latitude
+        if crs is not None:
+            query['crs'] = crs
+
+        data = self.dc.load(
+            product=product,
+            measurements=measurements,
+            output_crs=output_crs,
+            resolution=resolution,
+            dask_chunks=dask_chunks,
+            **query)
+        return data
+
+    def get_stacked_datasets_by_extent(self,
+                                       products,
+                                       product_type=None,
+                                       platforms=None,
+                                       time=None,
+                                       longitude=None,
+                                       latitude=None,
+                                       measurements=None,
+                                       output_crs=None,
+                                       resolution=None,
+                                       dask_chunks=None):
+        """
+          Gets and returns data based on lat/long bounding box inputs.
+          All params are optional. Leaving one out will just query the dc without it, (eg leaving out
+          lat/lng but giving product returns dataset containing entire product.)
+
+          Args:
+              products (array of strings): The names of the product associated with the desired dataset.
+              product_type (string): The type of product associated with the desired dataset.
+              platforms (array of strings): The platforms associated with the desired dataset.
+              time (tuple): A tuple consisting of the start time and end time for the dataset.
+              longitude (tuple): A tuple of floats specifying the min,max longitude bounds.
+              latitude (tuple): A tuple of floats specifying the min,max latitutde bounds.
+              measurements (list): A list of strings that represents all measurements.
+              output_crs (string): Determines reprojection of the data before its returned
+              resolution (tuple): A tuple of min,max ints to determine the resolution of the data.
+
+          Returns:
+              data (xarray): dataset with the desired data.
+          """
+
+        data_array = []
+
+        for index, product in enumerate(products):
+            product_data = self.get_dataset_by_extent(
+                product,
+                product_type=product_type,
+                platform=platforms[index],
+                time=time,
+                longitude=longitude,
+                latitude=latitude,
+                measurements=measurements,
+                output_crs=output_crs,
+                resolution=resolution,
+                dask_chunks=dask_chunks)
+            if 'time' in product_data:
+                product_data['satellite'] = xr.DataArray(
+                    np.full(product_data[list(product_data.data_vars)[0]].values.shape, index, dtype="int16"),
+                    dims=('time', 'latitude', 'longitude'),
+                    coords={
+                        'latitude': product_data.latitude,
+                        'longitude': product_data.longitude,
+                        'time': product_data.time
+                    })
+                data_array.append(product_data.copy(deep=True))
+
+        data = None
+        if len(data_array) > 0:
+            combined_data = xr.concat(data_array, 'time')
+            data = combined_data.reindex({'time': sorted(combined_data.time.values)})
+
+        return data
+
+    def get_dataset_tiles(self,
+                          product,
+                          product_type=None,
+                          platform=None,
+                          time=None,
+                          longitude=None,
+                          latitude=None,
+                          measurements=None,
+                          output_crs=None,
+                          resolution=None):
+        """
+        Gets and returns data based on lat/long bounding box inputs.
+        All params are optional. Leaving one out will just query the dc without it, (eg leaving out
+        lat/lng but giving product returns dataset containing entire product.)
+
+        Args:
+            product (string): The name of the product associated with the desired dataset.
+            product_type (string): The type of product associated with the desired dataset.
+            platform (string): The platform associated with the desired dataset.
+            time (tuple): A tuple consisting of the start time and end time for the dataset.
+            longitude (tuple): A tuple of floats specifying the min,max longitude bounds.
+            latitude (tuple): A tuple of floats specifying the min,max latitutde bounds.
+            measurements (list): A list of strings that represents all measurements.
+            output_crs (string): Determines reprojection of the data before its returned
+            resolution (tuple): A tuple of min,max ints to determine the resolution of the data.
+
+        Returns:
+            data (xarray): dataset with the desired data in tiled sections.
+        """
+
+        # there is probably a better way to do this but I'm not aware of it.
+        query = {}
+        if product_type is not None:
+            query['product_type'] = product_type
+        if platform is not None:
+            query['platform'] = platform
+        if time is not None:
+            query['time'] = time
+        if longitude is not None and latitude is not None:
+            query['longitude'] = longitude
+            query['latitude'] = latitude
+
+        # set up the grid workflow
+        gw = GridWorkflow(self.dc.index, product=product)
+
+        # dict of tiles.
+        request_tiles = gw.list_cells(
+            product=product, measurements=measurements, output_crs=output_crs, resolution=resolution, **query)
+        """
+        tile_def = defaultdict(dict)
+        for cell, tiles in request_tiles.items():
+            for time, tile in tiles.items():
+                tile_def[cell, time]['request'] = tile
+
+        keys = list(tile_def)
+
+        data_tiles = {}
+        for key in keys:
+            tile = tile_def[key]['request']
+            data_tiles[key[0]] = gw.load(key[0], tile)
+        """
+        # cells now return stacked xarrays of data.
+        data_tiles = {}
+        for tile_key in request_tiles:
+            tile = request_tiles[tile_key]
+            data_tiles[tile_key] = gw.load(tile, measurements=measurements)
+
+        return data_tiles
+
+    def get_scene_metadata(self, platform, product, longitude=None, latitude=None, crs=None, time=None):
+        """
+        Gets a descriptor based on a request.
+
+        Args:
+            platform (string): Platform for which data is requested
+            product (string): The name of the product associated with the desired dataset.
+            longitude (tuple): Tuple of min,max floats for longitude
+            latitude (tuple): Tuple of min,max floats for latitutde
+            crs (string): Describes the coordinate system of params lat and long
+            time (tuple): Tuple of start and end datetimes for requested data
+
+        Returns:
+            scene_metadata (dict): Dictionary containing a variety of data that can later be
+                                   accessed.
+        """
+
+        dataset = self.get_dataset_by_extent(
+            platform=platform,
+            product=product,
+            longitude=longitude,
+            latitude=latitude,
+            crs=crs,
+            time=time,
+            dask_chunks={})
+
+        if not dataset:
+            return {
+                'lat_extents': (0, 0),
+                'lon_extents': (0, 0),
+                'time_extents': (0, 0),
+                'scene_count': 0,
+                'pixel_count': 0,
+                'tile_count': 0,
+                'storage_units': {}
+            }
+
+        lon_min, lat_min, lon_max, lat_max = dataset.geobox.extent.envelope
+        return {
+            'lat_extents': (lat_min, lat_max),
+            'lon_extents': (lon_min, lon_max),
+            'time_extents': (dataset.time[0].values.astype('M8[ms]').tolist(),
+                             dataset.time[-1].values.astype('M8[ms]').tolist()),
+            'scene_count':
+            dataset.time.size,
+            'pixel_count':
+            dataset.geobox.shape[0] * dataset.geobox.shape[1],
+        }
+
+    def list_acquisition_dates(self, platform, product, longitude=None, latitude=None, crs=None, time=None):
+        """
+        Get a list of all acquisition dates for a query.
+
+        Args:
+            platform (string): Platform for which data is requested
+            product (string): The name of the product associated with the desired dataset.
+            longitude (tuple): Tuple of min,max floats for longitude
+            latitude (tuple): Tuple of min,max floats for latitutde
+            crs (string): Describes the coordinate system of params lat and long
+            time (tuple): Tuple of start and end datetimes for requested data
+
+        Returns:
+            times (list): Python list of dates that can be used to query the dc for single time
+                          sliced data.
+        """
+        dataset = self.get_dataset_by_extent(
+            platform=platform,
+            product=product,
+            longitude=longitude,
+            latitude=latitude,
+            crs=crs,
+            time=time,
+            dask_chunks={})
+
+        if not dataset:
+            return []
+
+        return dataset.time.values.astype('M8[ms]').tolist()
+
+    def get_datacube_metadata(self, platform, product):
+        """
+        Gets some details on the cube and its contents.
+
+        Args:
+            platform (string): Desired platform for requested data.
+            product (string): Desired product for requested data.
+
+        Returns:
+            datacube_metadata (dict): a dict with multiple keys containing relevant metadata.
+        """
+
+        return self.get_scene_metadata(platform, product)